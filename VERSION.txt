<<<<<<< HEAD
=======

 + 328199 Ensure blocking connectors always close socket
 + 328205 Improved SelectManager stopping
 + 328273 Added serializable to default user identity

>>>>>>> 81d34d8c
jetty-7.2.0.v20101020 20 October 2010
 + 289540 added javadoc into distribution
 + 297154 add source distribution artifact
 + 323985 Xmlconfiguration pulls start.jar config properties
 + 324369 Improved handling of multiple versions of draft-ietf-hybi-thewebsocketprotocol
 + 326734 Configure Digest maxNonceAge with Security handler init param
 + 327109 Fixed AJP handling of empty packets
 + 327183 Allow better configurability of HttpClient for TLS/SSL
 + 327469 removed needless java6 dependencies
 + 327562 Implement all X-Forwarded headers in ProxyServlet
 + 327601 Multipart Filter handles quoted tokens
 + 327725 Nested ResourceCaches
 + JETTY-1288 Info statement when atypical classloader set on WebAppContext
 + JETTY-1289 LRU cache for filter chains

jetty-7.2.0.RC0 1 October 2010
 + 314087 Simplified SelectorManager
 + 319334 Concurrent, sharable ResourceCache
 + 319370 WebAppClassLoader.Context
 + 319444 Two nulls are appended to log statements from ContextHanler$Context
 + 320073 Reconsile configuration mechanism
 + 320112 Websocket in aggregate jars
 + 320264 Removed duplicate mime.property entries
 + 320457 Added rfc2045 support to B64Code
 + 321232 BasicAuthenticator ignores bad Authorization header.
 + 321307 HashSessionManager calls passivation listeners.
 + 321730 SelectChannelEndPoint prints to System.err
 + 321735 HttpClient onException called for buffer overflow.
 + 322448 Added jetty-dir.css for directory listings
 + 322575 NPE in HotSwapHandler if old handler null
 + 322683 RewriteHandler thread safety
 + 323196 org.mortbay properties to org.eclipse
 + 323435 MovedContextHandler permanent redirection
 + 323464 IPv6 localhost with no Host header
 + 324110 Merge async dispatch parameters
 + 324158 Durable download or Orbit jars
 + 324260 Jetty-6 continuations handle complete calls
 + 324359 illegal actions on AsyncContext should not change its state.
 + 324360 validate input on getResource since loop logic obscures subclass input validation.
 + 324369 Implement draft-ietf-hybi-thewebsocketprotocol-01
 + 324377 Allow dispatch of ServletRequest and ServletResponse
 + 324379 Change content type after getWriter
 + 324501 Fire RequestListener.requestDestroyed in last-to-first order.
 + 324601 Check session expiry on access
 + 324679 Allow filter to write before static content
 + 324811 NPE in Server.dump
 + 324812 restore WebAppContext constructor used by geronimo integration
 + 325072 include to DefaultServlet of missing file throws FileNotFoundException
 + 325105 websocket ondisconnect fixed
 + 325128 websocket send during onConnect
 + 325468 Clean work webapp dir before unpack
 + 326612 Handle X-Forwarded-Proto header
 + JETTY-912 added per exchange timeout api
 + JETTY-1063 Plugin problems with spaces in classpath resource references
 + JETTY-1245 Do not use direct buffers with NIO SSL
 + JETTY-1249 Apply max idle time to all connectors
 + JETTY-1250 Parallel start of HandlerCollection
 + JETTY-1252 Handle more multipart transfer encodings
 + JETTY-1256 annotation and jta jars from Orbit
 + JETTY-1259 NullPointerException in JDBCSessionIdManager when invalidating session
 + JETTY-1261 errant listener usage in StandardDescriptorProcessor
 + JETTY-1263 JDBCSessionIdManager table creation fails on Oracle
 + JETTY-1265 Reason field option in client response
 + JETTY-1266 Destroy sessions before filters/servlets
 + JETTY-1268 Form Auth saves POST data
 + JETTY-1269 Improve log multithreadedness
 + JETTY-1270 Websocket closed endp protection
 + JETTY-1271 handled unavailable exception
 + JETTY-1279 Make jetty-plus.xml enable plus features for all webapps by default
 + JETTY-1281 Create new session after authentication
 + JETTY-1283 JSONPojoConvertorFactory can turn off fromJSON
 + Fix jetty-plus.xml for new configuration names
 + Added ignore to Logger interface
 + Improved debug dump

jetty-7.1.6.v20100715
 + 319519 Warn about duplicate configuration files
 + 319655 Reset HEAD status
 + JETTY-1247 synchronize recylcing of SSL NIO buffers
 + JETTY-1248 fix parsing of bad multiparts
 + JETTY-1249 Apply max idle time to all connectors
 + JETTY-1251 Replace then close selector for JVM bugs

jetty-7.1.5.v20100705
 + Update ecj to 3.6 Helios release drop
 + 288194 Add blacklist/whitelist to ProxyServlet and ProxyHandler
 + 296570 EOFException for HttpExchange when HttpClient.stop called.
 + 311550 The WebAppProvider should allow setTempDirectory
 + 316449 Websocket disconnect fix
 + 316584 Exception on startup if temp path has spaces and extractWAR=false
 + 316597 Removed null check and fixed name in Resource#hrefEncodeURI
 + 316970 jetty.sh fails to find JETTY_HOME in standard directories
 + 316973 jetty.sh claims java installation is invalid
 + 316976 removed quotes of JAVA_OPTIONS in jetty.sh
 + 317019 Date HTTP header not sent for HTTP/1.0 requests
 + 317759 Allow roles and constraints to be added after init
 + 317906 OPTIONS correctly handles TRACE
 + 318308 Correct quoting of unicode control characters
 + 318470 unboxing NPE protection in HttpConnection
 + 318551 Optional uncheck Printwriter
 + JETTY-1237 Save local/remote address to be available after close
 + 317007 Unable to run Jetty OSGi when -Dosgi.compatibility.bootdelegation=false
 + 316909 CNFE: org.xml.sax.SAXException on org.eclipse.jetty.osgi.boot start with jsp fragment
 + 317231 Ability to configure jetty with a fragment bundle that contains etc/jetty.xml
 + 319060 Support web-bundles that are not expanded (bundle is zipped)

jetty-7.1.4.v20100610
 + 298551 SslSocketConnector does not need keystore stream
 + 295715 AbstractSessionManager decoupled from Context
 + 292326 Stop continuations if server is stopped.
 + 292814 Make QoSFilter and DoSFilter JMX manageable
 + 293222 Improve request log to handle/show asynchronous latency
 + 294212 Can not customize session cookie path
 + 301608 Deregister shutdown hooks
 + 302350 org.eclipse.jetty.server.NCSARequestLog is missing JavaDoc
 + 303661 jetty.sh failes if JETTY_HOME is not writeable
 + 304100 Better document JMX setup in jetty-jmx.xml
 + 305300 AsyncContext.start dispatches runnable
 + 314299 Create test harness for JDBCLoginService
 + 314581 Implement the Sec-Websocket handshake
 + 315190 CrossOriginFilter avoid headers not understood by WebSocket
 + 315687 included init script fails to test for JETTY_HOME as empty
 + 315715 Improved Cookie version handling. Server.setMaxCookieVersion
 + 315744 Fixed STOP.PORT and STOP.KEY in start.jar
 + 315748 Removed --fromDaemon from start.jar (replaced with --daemon)
 + 315925 Improved context xml configuration handling
 + 315995 Incorrect package name in system classes list
 + 316119 Fixed maxIdleTime for SocketEndPoint
 + 316254 Implement @DeclareRoles
 + 316334 Breaking change on org.eclipse.jetty.client.HttpExchange
 + 316399 Debug output in MultiPartFilter
 + 316413 Restarting webapp for packed war fails
 + 316557 OSGi HttpService failure due to undeployed context handlers
 + JETTY-547 Delay close after shutdown until request read
 + JETTY-1231 Support context request log handler

jetty-7.1.3.v20100526
 + 296567 HttpClient RedirectListener handles new HttpDestination
 + 297598 JDBCLoginService uses hardcoded credential class
 + 305898 Websocket handles query string in URI
 + 307457 Exchanges are left unhandled when connection is lost
 + 313205 Unable to run test-jdbc-sessions tests
 + 314177 JSTL support is broken
 + 314009 jetty.xml configuration file on command line
 + 314459 support maven3 for builds

jetty-7.1.2.v20100523
 + 308866 Update test suite to JUnit4 - Module jetty-util
 + 312948 Recycle SSL crypto buffers
 + 313196 randomly allocate ports for session test.
 + 313278 Implement octet ranges in IPAccessHandler
 + 313336 secure websockets
 + 314009 updated README.txt
 + Update links to jetty website and wiki on test webapp

jetty-7.1.1.v20100517
 + 302344 Make the list of available contexts if root context is not configured optional
 + 304803 Remove TypeUtil Integer and Long caches
 + 306226 HttpClient should allow changing the keystore and truststore type
 + 308857 Update test suite to JUnit4 - Module jetty-jndi
 + 308856 Update test suite to JUnit4 - Module jetty-jmx
 + 308860 Update test suite to JUnit4 - Module jetty-rewrite
 + 308850 Update test suite to JUnit4 - Module jetty-annotations
 + 308853 Update test suite to JUnit4 - Module jetty-deploy
 + 308854 Update test suite to JUnit4 - Module jetty-http
 + 308859 Update test suite to JUnit4 - Module jetty-policy
 + 308858 Update test suite to JUnit4 - Module jetty-plus
 + 308863 Update test suite to JUnit4 - Module jetty-servlet
 + 308855 Update test suite to JUnit4 - Module jetty-io
 + 308862 Update test suite to JUnit4 - Module jetty-server
 + 308867 Update test suite to JUnit4 - Module jetty-webapp
 + 310918 Fixed write blocking for client HttpConnection
 + 312526 Protect shutdown thread initialization during shutdown

jetty-7.1.0 5 May 2010
 + 306353 fixed cross context dispatch to root context.
 + 311154 Added deprecated StringBuffer API for backwards compatibility
 + 311554 Protect shutdown thread from Server#doStop
 + 312243 Optimized timeout handling

jetty-7.1.0.RC1 5 May 2010
 + 286889 Allow System and Server classes to be set on Server instance and when applied to all webapps
 + 291448 SessionManager has isCheckingRemoteSessionIdEncoding
 + 296650 JETTY-1198 reset idle timeout on request body chunks
 + 297104 HTTP CONNECT does not work correct with SSL destinations
 + 306782 Close connection when expected 100 continues is not sent
 + 308848 Update test suite to JUnit4 - Module jetty-ajp
 + 308861 Update test suite to JUnit4 - Module jetty-security
 + 308864 Update test suite to JUnit4 - Module jetty-servlets
 + 308865 Update test suite to JUnit4 - Module jetty-start
 + 308868 Update test suite to JUnit4 - Module jetty-websocket
 + 308869 Update test suite to JUnit4 - Module jetty-xml
 + 309153 Hide extracted WEB-INF/lib when running a non-extracted war
 + 309369 Added WebSocketLoadTest
 + 309686 Fixed response buffers usage
 + 310094 Improved start.jar options handling and configs
 + 310382 NPE protection when WAR is not a file
 + 310562 SslSocketConnector fails to start if excludeCipherSuites is set
 + 310634 Get the localport when opening a server socket.
 + 310703 Update test suite to JUnit4 - Module tests/test-integration
 + 310918 Synchronize content exchange
 + 311154 Use Appendable in preference to StringBuilder/StringBuffer in APIs
 + 311362 Optional org.eclipse.jetty.util.log.stderr.SOURCE
 + JETTY-1030 - Improve jetty.sh script
 + JETTY-1142 Replace Set-Cookies with same name

jetty-7.1.0.RC0 27 April 2010
 + 294563 Websocket client connection
 + 297104 Improve handling of CONNECT method
 + 306349 ProxyServlet does not work unless deployed at /
 + 307294 Add AbstractLifeCycle.AbstractLifeCycleListener implementation
 + 307847 Fixed combining mime type parameters
 + 307898 Handle large/async websocket messages
 + 308009 ObjectMBean incorrectly casts getTargetException() to Exception
 + 308420 convert jetty-plus.xml to use DeploymentManager
 + 308925 Protect the test webapp from remote access
 + 309466 Removed synchronization from StdErrLog
 + 309765 Added JSP module
 + 310051 _configurationClasses now defaults to null in WebAppContext
 + 310094 Improved start.jar usage and config files
 + 310431 Default ErrorHandler as server Bean
 + 310467 Allow SocketConnector to create generic Connection objects
 + 310603 Make Logger interface consistent
 + 310605 Make a clean room implementation of the JSP logger bridge
 + Add AnnotationConfiguration to jetty-plus.xml
 + Fix jetty-plus.xml reference to addLifeCycle
 + JETTY-1200 SSL NIO Endpoint wraps non NIO buffers
 + JETTY-1202 Use platform default algorithm for SecureRandom
 + JETTY-1212 handle long content lengths
 + JETTY-1214 avoid ISE when scavenging invalid session
 + JETTY-903 Stop both caches

jetty-7.0.2.v20100331 31 March 2010
 + 297552 Don't call Continuation timeouts from acceptor tick
 + 298236 Additional unit tests for jetty-client
 + 306783 NPE in StdErrLog when Throwable is null
 + 306840 Suppress content-length in requests with no content
 + 306880 Support for UPGRADE in HttpClient
 + 306884 Suspend with timeout <=0 never expires
 + 306782 httpbis interpretation of 100 continues. Body never skipped
 + 307589 updated servlet 3.0 continuations for final API
 + Take excess logging statements out of startup
 + Ensure webapps with no WEB-INF don't scan WEB-INF/lib
 + Allow Configuration array to be set on Server instance for all web apps

jetty-6.1.24 21 April 2010
 + JETTY-903 Stop both caches
 + JETTY-1198 reset idle timeout on request body chunks
 + JETTY-1200 SSL NIO Endpoint wraps non NIO buffers
 + JETTY-1211 SetUID loadlibrary name and debug
 + 308925 Protect the test webapp from remote access
 + COMETD-99 ClientImpl logs exceptions in listeners with "debug" level
 + COMETD-100 ClientImpl logs "null" as clientId
 + COMETD-107 Reloading the application with reload extension does not fire /meta/connect handlers until long poll timeout expires
 + Upgraded to cometd 1.1.1 client

jetty-6.1.23 2 April 2010
 + JSON parses NaN as null
 + Updated JSP to 2.1.v20091210
 + COMETD-28 Improved concurrency usage in Bayeux and channel handling
 + COMETD-46 reset ContentExchange content on resend
 + COMETD-58 Extension.rcv() return null causes NPE in AbstractBayeux.PublishHandler.publish
 + COMETD-59 AcknowledgeExtension does not handle null channel in Message
 + COMETD-62 Delay add listeners until after client construction
 + 296569 removeLifeCycleListener() has no effect
 + 292800 ContextDeployer - recursive setting is undone by FilenameFilter
 + 300178 HttpClients opens too many connections that are immediately closed
 + 304658 Inconsistent Expires date format in Set-Cookie headers with maxAge=0
 + 304698 org.eclipse.jetty.http.HttpFields$DateGenerator.formatCookieDate() uses wrong (?) date format
 + 306331 Session manager is kept after call to doScope
 + 306840 suppress content-length in requests without content
 + Remove references to old content in HttpClient client tests for www.sun.com
 + JETTY-875 Allow setting of advice field in response to Handshake
 + JETTY-983 Range handling cleanup
 + JETTY-1133 Handle multiple URL ; parameters
 + JETTY-1134 BayeuxClient: Connect msg should be sent as array
 + JETTY-1149 transient should be volatile in AbstractLifeCycle
 + JETTY-1153 System property for UrlEncoded charset
 + JETTY-1155 HttpConnection.close notifies HttpExchange
 + JETTY-1156 SSL blocking close with JVM Bug busy key fix
 + JETTY-1157 Don't hold array passed in write(byte[])
 + JETTY-1158 NPE in StdErrLog when Throwable is null
 + JETTY-1161 An Extension that measures round-trip delay for cometd messages.
 + JETTY-1162 Add support for async/sync message delivery to BayeuxClient
 + JETTY-1163 AJP13 forces 8859-1 encoding
 + JETTY-1168 Don't hold sessionIdManager lock when invalidating sessions
 + JETTY-1170 NPE on client when server-side extension returns null
 + JETTY-1174 Close rather than finish Gzipstreams to avoid JVM leak
 + JETTY-1174 Memory leak in ChannelImpl/ContinuationClient
 + JETTY-1175 NPE in TimesyncExtension
 + JETTY-1176 NPE in StatisticsExtension if client is null
 + JETTY-1177 Allow error handler to set cacheControl
 + JETTY-1178 Make continuation servlet to log the incoming JSON in case of parsing errors
 + JETTY-1180 Extension methods are wrongly called
 + JETTY-1182 COMETD-76 do not lock client while sending messages.
 + JETTY-1182 Reduce synchronization in ContinuationCometdServlet
 + JETTY-1183 AcknowledgedMessagesClientExtension does not handle correctly message resend when client long polls again
 + JETTY-1186 Better document JMX setup in jetty-jmx.xml
 + JETTY-1188 Null old jobs in QueuedThreadPool
 + JETTY-1191 Limit size of ChannelId cache
 + JETTY-1192 Fixed Digested POST and HttpExchange onRetry
 + JETTY-1193 Exception details are lost in AbstractCometdServlet.getMessages
 + JETTY-1195 Coalesce buffers in ChannelEndPoint.flush()
 + JETTY-1196 Enable TCP_NODELAY by default in client connectors
 + JETTY-1197 SetUID module test fails when using Java 1.6 to build
 + JETTY-1199 FindBugs cleanups
 + JETTY-1205 Memory leak in browser-to-client mapping
 + JETTY-1207 NPE protection in FormAuthenticator
 + JETTY-1202 Use platfrom default algorithm for SecureRandom

jetty-7.0.2.RC0
 + JSON parses NaN as null
 + 290765 Reset input for HttpExchange retry.
 + 292799 WebAppDeployer - start a started context?
 + 292800 ContextDeployer - recursive setting is undone by FilenameFilter
 + 294799 when configuring a webapp, don't look for WEB-INF/jetty6-web.xml
 + 296569 removeLifeCycleListener() has no effect
 + 296765 JMX Connector Server and ShutdownThread
 + 297421 Hide server/system classes from WebAppClassLoader.getResources
 + 297783 Handle HEAD reponses in HttpClient
 + 298144 Unit test for jetty-client connecting to a server that uses Basic Auth
 + 298145 Reorganized test harness to separate the HTTP PUT and HTTP GET test URLs
 + 298234 Unit test for jetty-client handling different HTTP error codes
 + 298667 DeploymentManager uses ContextProvider and WebAppProvider
 + 299455 Enum support in JSONPojoConvertor
 + 300178 HttpClients opens too many connections that are immediately closed
 + 300733 Jars from lib/ext are not visible for my web application
 + 300933 AbstractConnector uses concurrent objects for stats
 + 301089 Improve statistics available in StatisticsHandler and AbstractConnector
 + 302018 Improve statistics available in AbstractSessionHandler
 + 302198 Rename HttpClient authorization classes to Authentication
 + 302244 invalid configuration boolean conversion in FormAuthenticator
 + 302246 redirect loop using form authenticator
 + 302556 CrossOriginFilter does not work correctly when Access-Control-Request-Headers header is not present
 + 302669 WebInfConfiguration.unpack() unpacks WEB-INF/* from a ResourceCollection, breaking JSP reloading with ResourceCollections
 + 303526 Added include cyphers
 + 304307 Handle ;jsessionid in FROM Auth
 + 304532 Skip some tests on IBM JVMs until resolved
 + 304658 Inconsistent Expires date format in Set-Cookie headers with maxAge=0
 + 304698 org.eclipse.jetty.http.HttpFields$DateGenerator.formatCookieDate() uses wrong (?) date format
 + 304781 Reset HttpExchange timeout on slow request content.
 + 304801 SSL connections FULL fix
 + 306330 Flush filter chain cache after Invoker servlet
 + 306331 Session manager is kept after call to doScope
 + JETTY-776 Make new session-tests module to concentrate all reusable session clustering test code
 + JETTY-910 Allow request listeners to access session
 + JETTY-983 Range handling cleanup
 + JETTY-1151 JETTY-1098 allow UTF-8 with 0 carry bits
 + JETTY-1153 System property for UrlEncoded charset
 + JETTY-1155 HttpConnection.close notifies HttpExchange
 + JETTY-1156 SSL blocking close with JVM Bug busy key fix
 + JETTY-1157 Don't hold array passed in write(byte[])
 + JETTY-1163 AJP13 forces 8859-1 encoding
 + JETTY-1177 Allow error handler to set cacheControl
 + JETTY-1179 Persistant session tables created on MySQL use wrong datatype
 + JETTY-1184 shrink thread pool even with frequent small jobs
 + JETTY-1133 Handle multiple URL ; parameters
 + JETTY-1174 Close rather than finish Gzipstreams to avoid JVM leak
 + JETTY-1192 Fixed Digested POST
 + JETTY-1199 FindBugs cleanups
 + COMETD-46 reset ContentExchange response content on resend
 + Added IPAccessHandler
 + Updated Servlet3Continuation to final 3.0.20100224
 + 305997 Coalesce buffers in ChannelEndPoint.flush()
 + 306028 Enable TCP_NODELAY by default in client connectors

jetty-7.0.1.v20091125 25 November 2009
 + 274251 DefaultServlet supports exact match mode.
 + 288401 HttpExchange.cancel() Method Unimplemented
 + 289027 deobfuscate HttpClient SSL passwords
 + 289265 Test harness for async input
 + 289959 Improved ContextDeployer configuration
 + 289960 start.jar assumes command line args are configs
 + 291019 Fix default DEBUG option; "-D.DEBUG=true" now works
 + 291340 Race condition in onException() notifications
 + 291543 make bin/*.sh scripts executable in distribution
 + 291589 Update jetty-rewrite demo
 + 292642 Fix errors in embedded Jetty examples
 + 292825 Continuations ISE rather than ignore bad transitions
 + 292546 Proactively enforce HttpClient idle timeout
 + 293222 Improved StatisticsHandler for async
 + 293506 Unable to use jconsole with Jetty when running with security manager
 + 293557 Add "jad" mime mapping
 + 294154 Patched jetty-osgi
 + 294224 HttpClient timeout setting has no effect when connecting to host
 + 294345 Support for HTTP/301 + HTTP/302 response codes
 + 294563 Initial websocket implementation
 + JETTY-937 More JVM bug work arounds. Insert pause if all else fails
 + JETTY-983 Send content-length with multipart ranges
 + JETTY-1114 unsynchronised WebAppClassloader.getResource(String)
 + JETTY-1121 Merge Multipart query parameters
 + JETTY-1122 Handle multi-byte utf that causes buffer overflow
 + JETTY-1125 TransparentProxy incorrectly configured for test webapp
 + JETTY-1129 Filter control characters out of StdErrLog
 + JETTY-1135 Handle connection closed before accepted during JVM bug work around
 + JETTY-1144 fixed multi-byte character overflow
 + JETTY-1148 Reset partially read request reader.
 + COMETD-34 Support Baeyux MBean
 + Fixed XSS issue in CookieDump demo servlet.
 + Improved start.jar usage text for properties
 + Promoted Jetty Centralized Logging from Sandbox
 + Promoted Jetty WebApp Verifier from Sandbox
 + Refactored continuation test harnessess
 + Fixed client abort asocciation
 + CQ-3581 jetty OSGi contribution
 + Moved centralized logging and verifier back to sandbox
 + 294345 Support for HTTP/301 + HTTP/302 response codes
 + CVE-2009-3555 Prevent SSL renegotiate for SSL vulnerability
 + 295421 Cannot reset() a newly created HttpExchange: IllegalStateException 0 => 0
 + 295562 CrossOriginFilter does not work with default values in Chrome and Safari

jetty-7.0.0.v20091005 5 October 2009
291340 Race condition in onException() notifications

jetty-6.1.21 22 September 2009
 + JETTY-719 Document state machine of jetty http client
 + JETTY-933 State == HEADER in client
 + JETTY-936 Improved servlet matching and optimized
 + JETTY-1038 ChannelId.isParentOf returns the wrong result
 + JETTY-1061 Catch exceptions from cometd listeners
 + JETTY-1072 maven plugin handles context path not as documented
 + JETTY-1080 modified previous fix for windows
 + JETTY-1084 HEAD command not setting content-type in response under certain circumstances
 + JETTY-1090 resolve inifinte loop condition for webdav listener
 + JETTY-1092 MultiPartFilter can be pushed into infinite loop
 + JETTY-1093 Request.toString throws exception when size exceeds 4k
 + JETTY-1098 Default form encoding is UTF8
 + JETTY-1099 Improve cookie handling in BayeuxClient
 + JETTY-1100 extend setuid feature to allow setting max open file descriptors
 + JETTY-1102 Wrong usage of deliver() in private chat messages
 + JETTY-1108 SSL EOF detection
 + JETTY-1109 Improper handling of cookies in Terracotta tests
 + JETTY-1112 Response fails if header exceeds buffer size
 + JETTY-1113 IllegalStateException when adding servlet filters programmatically
 + JETTY-1114 Unsynchronize webapp classloader getResource
 + 282543 HttpClient SSL buffer size fix
 + 288055 fix jetty-client for failed listener state machine
 + 288153 reset exchange when resending
 + 288182 PUT request fails during retry
 + Fix DefaultServletTest for windows
 + Update Jetty implementation of com.sun.net.httpserver.*
 + Include tmp directory sweeper in build
 + Streamline jetty-jboss build, update sar to QueuedThreadPool

jetty-7.0.0.RC6 September 21 2009
 + Fixed XSS issue in CookieDump demo servlet.
 + 289958 StatisticsServlet incorrectly adds StatisticsHandler
 + 289960 start.jar assumes command line args are configs
 + 290081 Eager consume LF after CR
 + 290761 HttpExchange isDone handles intercepted events.
 + JETTY-719 Document state machine of jetty http client
 + JETTY-780 CNFE during startup of webapp with spring-context >= 2.5.1
 + JETTY-936 274251 Improved servlet matching and optimized'
 + JETTY-1080 modify previous fix to work on windows
 + JETTY-1084 HEAD command not setting content-type in response under certain circumstances
 + JETTY-1086 Use UncheckedPrintWriter & cleaned up HttpStatus.Code usage
 + JETTY-1090 resolve potential infinite loop with webdav listener
 + JETTY-1092 MultiPartFilter can be pushed into infinite loop
 + JETTY-1093 Request.toString throws exception when size exceeds 4k
 + JETTY-1098 Default form encoding is UTF8
 + JETTY-1101 Updated servlet3 continuation constructor
 + JETTY-1105 Custom error pages aren't working
 + JETTY-1108 SSL EOF detection
 + JETTY-1112 Response fails if header exceeds buffer size
 + JETTY-1113 IllegalStateException when adding servlet filters programmatically
 + 280723 Add non blocking statistics handler
 + 282543 HttpClient SSL buffer size fix
 + 283357 org.eclipse.jetty.server.HttpConnectionTest exceptions
 + 288055 jetty-client fails to resolve failed resolution attempts correctly
 + 288153 jetty-client resend doesn't reset exchange
 + 288466 LocalConnector is not thread safe
 + 288514 AbstractConnector does not handle InterruptedExceptions on shutdown
 + 288772 Failure to connect does not set status to EXCEPTED
 + 289146 formalize reload policy functionality
 + 289156 jetty-client: no longer throw runtime exception for bad authn details
 + 288182 PUT request fails during retry
 + 289221 HttpExchange does not timeout when using blocking connector
 + 289285 org.eclipse.jetty.continuation 7.0.0.RC5 imports the org.mortbay.util.ajax package
 + 289686 HttpExchange.setStatus() has too coarse synchronization
 + Tweak DefaultServletTest under windows
 + Copy VERSION.txt to distro
 + Remove printlns from jetty-plus

jetty-6.1.20 27 August 2009
 + JETTY-838 Don't log and throw
 + JETTY-874 Better error on full header.
 + JETTY-960 Support ldaps
 + JETTY-1046 maven-jetty-jspc-plugin keepSources takes affect only in packageRoot
 + JETTY-1057 XSS error page
 + JETTY-1065 Add RedirectRegexRule to provide match/replace/group redirect support
 + JETTY-1066 Send 400 error for request URI parse exceptions
 + JETTY-1068 Avoid busy flush of async SSL
 + JETTY-1069 Adjust Bayeux Java client backoff algorithm
 + JETTY-1070 Java Bayeux Client not sending /meta/disconnect on stop
 + JETTY-1074 JMX thread manipulation
 + JETTY-1077 HashSSORealm shares Principals between UserRealms
 + JETTY-1078 Automatic JSON Pojo Conversion
 + JETTY-1079 ResourceCollection.toString() can throw IllegalStateException
 + JETTY-1080 Ignore files that would be extracted outside the destination directory when unpacking WARs
 + JETTY-1081 Handle null content type in GzipFilter
 + JETTY-1084 Disable GzipFilter for HEAD requests
 + JETTY-1085 Allow url sessionID if cookie invalid
 + JETTY-1086 Added UncheckedPrintWriter to avoid ignored EOFs
 + JETTY-1087 Chunked SSL non blocking input
 + JETTY-1098 Upgrade jsp to SJSAS-9_1_1-B60F-07_Jan_2009
 + 283513 Check endp.isOpen when blocking read
 + 283818 fixed merge of forward parameters
 + 285006 Fixed NPE in AbstractConnector during shutdown
 + 286535 ContentExchange status code
 + 286911 Clean out cache when recycling HTTP fields
 + COMETD-7 max latency config for lazy messages
 + Added getSubscriptions to cometd client
 + Made unSubscribeAll public on cometd client
 + Removed clearing of queue in unSubscribeAll for cometd client
 + Update test-jndi and test-annotation examples for atomikos 3.5.5
 + Clarified cometd interval timeout and allow per client intervals
 + Update Main.main method to call setWar
 + Added DebugHandler

jetty-7.0.0.RC5 27 August 2009
 + 286911 Clean out cache when recycling HTTP fields
 + JETTY-838 Don't log and throw
 + JETTY-874 Better header full warnings
 + JETTY-960 Support for ldaps
 + JETTY-1081 Handle null content type in GzipFilter
 + JETTY-1084 Disable GzipFilter for HEAD requests
 + JETTY-1085 Allow url sessionID if cookie invalid
 + JETTY-1086 Added UncheckedPrintWriter to avoid ignored EOFs
 + JETTY-1087 Chunked SSL non blocking input
 + 287496 Use start.ini always and added --exec
 + 287632 FilterContinuations for blocking jetty6

jetty-6.1.19 1 July 2009
 + JETTY-799 shell script for jetty on cygwin
 + JETTY-863 Non blocking stats handler
 + JETTY-937 Further Improvements for sun JVM selector bugs
 + JETTY-970 BayeuxLoadGenerator latency handling
 + JETTY-1011 Grizzly uses queued thread pool
 + JETTY-1028 jetty:run plugin should check for the web.xml from the overlays if not found in src/main/webapp/WEB-INF/
 + JETTY-1029 Handle quoted cookie paths
 + JETTY-1031 Handle large pipeline
 + JETTY-1033 jetty-plus compiled with jdk1.5
 + JETTY-1034 Cookie parsing
 + JETTY-1037 reimplemented channel doRemove
 + JETTY-1040 jetty.client.HttpConnection does not handle non IOExceptions
 + JETTY-1042 Avoid cookie reuse on shared connection
 + JETTY-1044 add commons-daemon support as contrib/start-daemon module
 + JETTY-1045 Handle the case where request.PathInfo() should be "/*"
 + JETTY-1046 maven-jetty-jspc-plugin keepSources takes affect only in packageRoot
 + JETTY-1047 Cometd client can grow cookie headers
 + JETTY-1048 Default servlet can handle partially filtered large static content
 + JETTY-1049 Improved transparent proxy usability
 + JETTY-1054 Avoid double deploys
 + JETTY-1055 Cookie quoting
 + JETTY-1057 Error page stack trace XSS
 + JETTY-1058 Handle trailing / with aliases on
 + JETTY-1062 Don't filter cometd message without data

jetty-7.0.0.RC4 18 August 2009
 + 286185 Implement ability for JSON implementation to automatically register convertors
 + Added discoverable start options
 + 286535 ContentExchange status code
 + 285891 SessionAuthentication is serializable
 + JETTY-1079 ResourceCollection.toString
 + 279820 Fixed HotSwapHandler
 + JETTY-1080 Ignore files that would be extracted outside the destination directory when unpacking WARs
 + JETTY-1057 XSS error page

jetty-7.0.0.RC3 7 August 2009
 + 277403 remove system properties
 + JETTY-1074 JMX thread manipulation
 + Improved deferred authentication handling
 + 285697 extract parameters if dispatch has query
 + 282447 concurrent destinations in HttpClient
 + 283172 fix Windows build, broken on directory creation with the DefaultServlet
 + 283375 additional error-checking on SSL connector passwords to prevent NPE
 + 283513 Check endp.isOpen when blocking read

jetty-7.0.0.RC2 29 June 2009
 + 283844 Webapp / TLD errors are not clear
 + 283375 improved extensibility of SSL connectors
 + 283818 fixed merge of forward parameters
 + backport jetty-8 annotation parsing to jetty-7
 + Disassociate method on IdentityService
 + 284510 Enhance jetty-start for diagnosis and unit testing
 + 284475 update jetty.sh for new OPTIONS syntax
 + Added DebugHandler
 + Added JavaUtilLog for Jetty logging to java.util.logging framework
 + 284981 Implement a cross-origin filter
 + Improved handling of overlays and resourceCollections
 + 285006 fix AbstractConnector NPE during shutdown.

jetty-7.0.0.RC1 15 June 2009
 + JETTY-1066 283357 400 response for bad URIs
 + JETTY-1068 Avoid busy flush of async SSL
 + 283344 Startup on windows is broken

jetty-7.0.0.RC0 8 June 2009
 + JETTY-967 create standalone build for PKCS12Import at codehaus
 + JETTY-1056 update jetty-ant module for Jetty 7 at codehaus trunk
 + JETTY-1058 Handle trailing / with aliases
 + 280843 Buffer pool uses isHeader
 + 271535 Adding integration tests, and enabling RFC2616 tests
 + 281287 Handle date headers before 1 Jan 1970
 + 282807 Better handling of 100 continues if response committed.
 + 282807 283049 282543 Improved handling of timeouts and complete. More debug

jetty-7.0.0.M4 1 June 2009
 + 281059 NPE in QTP with debug on
 + JETTY-799 shell script for jetty on cygwin
 + JETTY-1031 Handle large pipeline
 + JETTY-1034 Cookie parsing
 + JETTY-1042 Prevent cookie leak between shared connection
 + JETTY-1048 Fix for large partially filtered static content
 + JETTY-1049 Improved transparent proxy usability
 + JETTY-1054 Avoid double deploys
 + JETTY-1055 Cookie quoting
 + JETTY-1057 Error page stack trace XSS

jetty-7.0.0.M3 20 June 2009
 + fixed race with expired async listeners
 + refactored configuration mechanism
 + added WebAppContext.setConfigurationDiscovered for servlet 3.0 features
 + 274251 Allow dispatch to welcome files that are servlets (configurable)
 + 277403 Cleanup system property usage.
 + 277798 Denial of Service Filter
 + Portable continuations for jetty6 and servlet3
 + Refactored continuations to only support response wrapping
 + Added ContinuationThrowable
 + 276545 Quoted cookie paths
 + 279725 Support 100 and 102 expectations
 + Refactored AbstractBuffers to HttpBuffers for performance
 + Numerous cleanups from static code analysis
 + 280707 client.HttpConnection does not catch and handle non-IOExceptions
 + 281470 Handle the case where request.PathInfo() should be "/*"

jetty-7.0.0.M2 18 May 2009
 + JETTY-937 Work around Sun JVM bugs
 + JETTY-941 Linux chkconfig hint
 + JETTY-959 CGI servlet doesn't kill the CGI in case the client disconnects
 + JETTY-980 Fixed ResourceHandler ? handling, and bad URI creation in listings
 + JETTY-996 Make start-stop-daemon optional
 + 273767 Update to use geronimo annotations spec 1.1.1
 + JETTY-1003 java.lang.IllegalArgumentException: timeout can't be negative
 + JETTY-1004 CERT VU#402580 Canonical path handling includes ? in path segment
 + JETTY-1013 MySql Error with JDBCUserRealm
 + JETTY-1014 Enable start-stop-daemon by default on jetty.sh (START_STOP_DAEMON=1)
 + JETTY-1015 Reduce BayeuxClient and HttpClient lock contention
 + JETTY-1020 ZipException in org.mortbay.jetty.webapp.TagLibConfiguration prevents all contexts from being loaded
 + 275396 Added ScopedHandler to set servlet scope before security handler
 + 275396 Added Authentication.Wrapped to allow JSAPI wrapping

jetty-6.1.18 16 May 2009
 + JETTY-937 Improved work around sun JVM selector bugs
 + JETTY-1004 CERT VU#402580 Canonical path handling includes ? in path segment
 + JETTY-1008 ContinuationBayeux destroy is called
 + JETTY-1013 MySql Error with JDBCUserRealm
 + JETTY-1014 Enable start-stop-daemon by default on jetty.sh (START_STOP_DAEMON=1)
 + JETTY-1015 Reduce BayeuxClient and HttpClient lock contention
 + JETTY-1017 HttpDestination has too coarse locking
 + JETTY-1018 Denial of Service Filter
 + JETTY-1020 ZipException in org.mortbay.jetty.webapp.TagLibConfiguration prevents all contexts from being loaded
 + JETTY-1022 Removed several 1.5isms

Jetty-5.1.15 - 18 May 2009
 + JETTY-418 synchronized load class
 + JETTY-1004 CERT VU402580 Canonical path handling includes ? in path segment
 + Fixes for CERT438616-CERT237888-CERT21284

jetty-6.1.17 30 April 2009
 + JETTY-936 Make optional dispatching to welcome files as servlets
 + JETTY-937 Work around sun JVM selector bugs
 + JETTY-941 Linux chkconfig hint
 + JETTY-957 Reduce hardcoded versions
 + JETTY-980 Security / Directory Listing XSS present
 + JETTY-982 Make test-jaas-webapp run with jetty:run
 + JETTY-983 Default Servlet sets accept-ranges for cached/gzipped content
 + JETTY-988 X-Forwarded-Host has precedence over X-Forwarded-Server
 + JETTY-989 GzipFilter handles addHeader
 + JETTY-990 Async HttpClient connect
 + JETTY-992 URIUtil.encodePath encodes markup characters
 + JETTY-996 Make start-stop-daemon optional
 + JETTY-997 Remove jpackage-utils dependency on rpm install
 + JETTY-980 Fixed ResourceHandler ? handling, and bad URI creation in listings
 + JETTY-985 Allow listeners to implement both interfaces
 + JETTY-1000 Avoided needless 1.5 dependency
 + JETTY-1002 cometd-api to 1.0.beta8
 + JETTY-1003 java.lang.IllegalArgumentException: timeout can't be negative
 + JETTY-1004 CERT VU#402580 Canonical path handling includes ? in path segment
 + JETTY-1006 Resume meta connect on all XD messages

jetty-7.0.0.M1 22 April 2009
 + 271258 FORM Authentication dispatch handling avoids caching
 + Initial support for LoginService.logout
 + Removed HTTPConnection specifics from connection dispatching
 + JETTY-695 Handler dump
 + Reworked authentication for deferred authentication
 + Reworked JMX for new layout
 + JETTY-983 DefaultServlet generates accept-ranges for cached/gzip content
 + 273011 JETTY-980 JETTY-992 Security / Directory Listing XSS present
 + 271536 Add support to IO for quietly closing Readers / Writers
 + 273101 Fix DefaultServletTest XSS test case
 + 273153 Test for Nested references in DispatchServlet

jetty-6.1.16 1 April 2009
 + JETTY-702 Create "jetty-tasks.xml" for the Ant plugin
 + JETTY-899 Standardize location for configuration files which go into etc
 + JETTY-936 Allow dispatch to welcome files that are servlets
 + JETTY-944 Lazy messages don't prevent long polls waiting
 + JETTY-946 Redeploys with maven jetty plugin of webapps with overlays don't work
 + JETTY-947 Exception stops terracotta session scavenger
 + JETTY-948 ConcurrentModificationException in TerracottaSessionManager scavenger
 + JETTY-949 Move cometd source to cometd.org project
 + JETTY-953 SSL keystore file input stream is not being closed directly
 + JETTY-956 SslSelectChannelConnector - password should be the default value of keyPassword if not specified
 + JETTY-959 CGI servlet doesn't kill the CGI in case the client disconnects
 + JETTY-964 Typo in Jetty 6.1.15 Manifest - Bundle-RequiredExcutionEnvironment
 + JETTY-972 Move cometd code back from cometd.org project (temporarily)
 + JETTY-973 Deliver same message to a collection of cometd Clients

jetty-7.0.0.M0 27 March 2009
 + JETTY-496 Support inetd/xinetd through use of System.inheritedChannel()
 + JETTY-540 Merged 3.0 Public Review changes
 + JETTY-567 Delay in initial TLS Handshake With FireFox 3 beta5 and SslSelectChannelConnector
 + JETTY-600 Automated tests of WADI integration + upgrade to WADI 2.0
 + JETTY-691 System.getProperty() calls ... wrap them in doPrivileged
 + JETTY-713 Expose additional AbstractConnector methods via MBean
 + JETTY-731 Completed DeliverListener for cometd
 + JETTY-748 RandomAccessFileBuffer for hadoop optimization
 + JETTY-748 Reduced retries on async writes
 + JETTY-749 Improved ArrayQueue
 + JETTY-765 ensure stop mojo works for all execution phases
 + JETTY-774 Improved caching of mime types with charsets
 + JETTY-775 AbstractSessionTest remove timing related test
 + JETTY-778 handle granular windows timer in lifecycle test
 + JETTY-779 Fixed line feed in request log
 + JETTY-781 Add "mvn jetty:deploy-war" for deploying a pre-assembled war
 + JETTY-782 Implement interval advice for BayeuxClient
 + JETTY-783 Update jetty self-signed certificate
 + JETTY-784 TerracottaSessionManager leaks sessions scavenged in other nodes
 + JETTY-786 Allow DataSourceUserRealm to create tables
 + JETTY-787 Handle MSIE7 mixed encoding
 + JETTY-788 Fix jotm for scoped jndi naming
 + JETTY-790 WaitingContinuations can change mutex if not pending
 + JETTY-792 TerracottaSessionManager does not unlock new session with requested id
 + JETTY-793 Fixed DataCache millisecond rounding
 + JETTY-794 WADI integration tests fail intermittently.
 + JETTY-795 NullPointerException in SocketConnector.java
 + JETTY-801 Bring back 2 arg EnvEntry constructor
 + JETTY-802 Modify the default error pages to make association with Jetty clearer
 + JETTY-804 HttpClient timeout does not always work
 + JETTY-805 Fix jetty-jaas.xml for new UserRealm package
 + JETTY-806 Timeout related Deadlocks in HTTP Client
 + JETTY-807 HttpTester to handle charsets
 + JETTY-808 cometd client demo run.sh
 + JETTY-809 Need a way to customize WEB-INF/lib file extensions that are added to the classpath
 + JETTY-811 Allow configuration of system properties for the maven plugin using a file
 + JETTY-813 Simplify NCSARequestLog.java
 + JETTY-814 Add org.eclipse.jetty.client.Address.toString()
 + JETTY-816 Implement reconnect on java bayeux client
 + JETTY-817 Aborted SSL connections may cause jetty to hang with full cpu
 + JETTY-818 Support javax.servlet.request.ssl_session_id
 + JETTY-821 Allow lazy loading of persistent sessions
 + JETTY-822 Commit when autocommit=true causes error with mysql
 + JETTY-823 Extend start.config profiles
 + JETTY-824 Access to inbound byte statistics
 + JETTY-825 URL decoding of spaces (+) fails for encoding not utf8
 + JETTY-830 Add ability to reserve connections on http client
 + JETTY-831 Add ability to stop java bayeux client
 + JETTY-832 More UrlDecoded handling in relation to JETTY-825
 + JETTY-834 Configure DTD does not allow <Map> children
 + JETTY-837 Response headers set via filter are ignored for static resources
 + JETTY-840 add default mime types to *.htc and *.pps
 + JETTY-841 Duplicate messages when sending private message to yourself with cometd chat demo
 + JETTY-842 NPE in jetty client when no path component
 + JETTY-843 META-INF/MANIFEST.MF is not present in unpacked webapp
 + JETTY-844 Replace reflection with direct invocation in Slf4jLog
 + JETTY-848 Temporary folder not fully cleanup after stop (via Sweeper)
 + JETTY-854 JNDI scope does not work with applications in a .war
 + JETTY-859 MultiPartFilter ignores the query string parameters
 + JETTY-861 switched buffer pools to ThreadLocal implementation
 + JETTY-862 EncodedHttpURI ignores given encoding in constructor
 + JETTY-866 jetty-client test case fix
 + JETTY-869 NCSARequestLog locale config
 + JETTY-870 NullPointerException in Response when performing redirect to wrong relative URL
 + JETTY-871 jetty-client expires() NPE race condition fixed
 + JETTY-876 Added new BlockingArrayQueue and new QueuedThreadPool
 + JETTY-894 Add android .apk to mime types
 + JETTY-897 Remove swing dependency in GzipFilter
 + JETTY-898 Allow jetty debs to start with custom java args provided by users
 + JETTY-899 Standardize location and build process for configuration files which go into etc
 + JETTY-890 merge jaspi branch to trunk
 + JETTY-909 Update useragents cache
 + JETTY-917 Change for JETTY-811 breaks systemProperties config parameter in maven-jetty-plugin
 + JETTY-922 Fixed NPE on getRemoteHost when socket closed
 + JETTY-923 Client supports attributes
 + JETTY-926 default location for generatedClasses of jspc plugin is incorrect
 + JETTY-939 NPE in AbstractConfiguration.callPreDestroyCallbacks
 + JETTY-938 Deadlock in the TerracottaSessionManager
 + JETTY-946 Redeploys with maven jetty plugin of webapps with overlays don't work
 + JETTY-950 Fix double-printing of request URI in request log
 + JETTY-953 SSL keystore file input stream is not being closed directly
 + JETTY-956 SslSelectChannelConnector - password should be the default value of keyPassword if not specified
 + moved to org.eclipse packages
 + simplified HandlerContainer API

jetty-6.1.15 4 March 2009
 + JETTY-931 Fix issue with jetty-rewrite.xml
 + JETTY-934 fixed stop/start of Bayeux Client
 + JETTY-938 Deadlock in the TerracottaSessionManager
 + JETTY-939 NPE in AbstractConfiguration.callPreDestroyCallbacks
 + JETTY-923 BayeuxClient uses message pools to reduce memory footprint
 + JETTY-924 Improved BayeuxClient disconnect handling
 + JETTY-925 Lazy bayeux messages
 + JETTY-926 default location for generatedClasses of jspc plugin is incorrect

jetty-6.1.15 2 March 2009
 + JETTY-923 BayeuxClient uses message pools to reduce memory footprint
 + JETTY-924 Improved BayeuxClient disconnect handling
 + JETTY-925 Lazy bayeux messages
 + JETTY-926 default location for generatedClasses of jspc plugin is incorrect

jetty-6.1.15.rc4 19 February 2009
 + JETTY-496 Support inetd/xinetd through use of System.inheritedChannel()
 + JETTY-713 Expose additional AbstractConnector methods via MBean
 + JETTY-749 Improved ack extension
 + JETTY-811 Allow configuration of system properties for the maven plugin using a file
 + JETTY-840 add default mime types to *.htc and *.pps
 + JETTY-848 Temporary folder not fully cleanup after stop (via Sweeper)
 + JETTY-872 Handshake handler calls wrong extension callback
 + JETTY-879 Support extra properties in jQuery comet implementation
 + JETTY-802 Modify the default error pages to make association with Jetty clearer
 + JETTY-869 NCSARequestLog locale config
 + JETTY-870 NullPointerException in Response when performing redirect to wrong relative URL
 + JETTY-878 Removed printStackTrace from WaitingContinuation
 + JETTY-882 ChannelBayeuxListener called too many times
 + JETTY-884 Use hashcode for threadpool ID
 + JETTY-815 Add comet support to jQuery javascript library
 + JETTY-887 Split configuration and handshaking in jquery comet
 + JETTY-888 Fix abort in case of multiple outstanding connections
 + JETTY-894 Add android .apk to mime types
 + JETTY-898 Allow jetty debs to start with custom java args provided by users
 + JETTY-909 Update useragents cache


jetty-6.1.15.rc3 28 January 2009
 + JETTY-691 System.getProperty() calls ... wrap them in doPrivileged
 + JETTY-844 Replace reflection with direct invocation in Slf4jLog
 + JETTY-861 switched buffer pools to ThreadLocal implementation
 + JETTY-866 jetty-client test case fix

jetty-6.1.15.rc2 23 January 2009
 + adjustment to jetty-client assembly packaging
 + JETTY-567 Delay in initial TLS Handshake With FireFox 3 beta5 and SslSelectChannelConnector

jetty-6.1.15.pre0 20 January 2009
 + JETTY-600 Automated tests of WADI integration + upgrade to WADI 2.0
 + JETTY-749 Reliable message delivery
 + JETTY-794 WADI integration tests fail intermittently.
 + JETTY-781 Add "mvn jetty:deploy-war" for deploying a pre-assembled war
 + JETTY-795 NullPointerException in SocketConnector.java
 + JETTY-798 Jboss session manager incompatible with LifeCycle.Listener
 + JETTY-801 Bring back 2 arg EnvEntry constructor
 + JETTY-802 Modify the default error pages to make association with Jetty very clear
 + JETTY-804 HttpClient timeout does not always work
 + JETTY-806 Timeout related Deadlocks in HTTP Client
 + JETTY-807 HttpTester to handle charsets
 + JETTY-808 cometd client demo run.sh
 + JETTY-809 Need a way to customize WEB-INF/lib file extensions that are added to the classpath
 + JETTY-814 Add org.eclipse.jetty.client.Address.toString()
 + JETTY-816 Implement reconnect on java bayeux client
 + JETTY-817 Aborted SSL connections may cause jetty to hang with full cpu
 + JETTY-819 Jetty Plus no more jre 1.4
 + JETTY-821 Allow lazy loading of persistent sessions
 + JETTY-824 Access to inbound byte statistics
 + JETTY-825 URL decoding of spaces (+) fails for encoding not utf8
 + JETTY-827 Externalize servlet api
 + JETTY-830 Add ability to reserve connections on http client
 + JETTY-831 Add ability to stop java bayeux client
 + JETTY-832 More UrlDecoded handling in relation to JETTY-825
 + JETTY-833 Update debian and rpm packages for new jsp-2.1-glassfish jars and servlet-api jar
 + JETTY-834 Configure DTD does not allow <Map> children
 + JETTY-837 Response headers set via filter are ignored for static resources
 + JETTY-841 Duplicate messages when sending private message to yourself with cometd chat demo
 + JETTY-842 NPE in jetty client when no path component
 + JETTY-843 META-INF/MANIFEST.MF is not present in unpacked webapp
 + JETTY-852 Ensure handshake and connect retried on failure for jquery-cometd
 + JETTY-854 JNDI scope does not work with applications in a .war
 + JETTY-855 jetty-client uber assembly support
 + JETTY-858 ContentExchange provides bytes
 + JETTY-859 MultiPartFilter ignores the query string parameters
 + JETTY-862 EncodedHttpURI ignores given encoding in constructor

jetty-6.1.14 14 November 2008
 + JETTY-630 jetty6-plus rpm is missing the jetty6-plus jar
 + JETTY-748 Reduced flushing of large content
 + JETTY-765 ensure stop mojo works for all execution phases
 + JETTY-777 include util5 on the jetty debs
 + JETTY-778 handle granular windows timer in lifecycle test
 + JETTY-779 Fixed line feed in request log
 + JETTY-782 Implement interval advice for BayeuxClient
 + JETTY-783 Update jetty self-signed certificate
 + JETTY-784 TerracottaSessionManager leaks sessions scavenged in other nodes
 + JETTY-787 Handle MSIE7 mixed encoding
 + JETTY-788 Fix jotm for new scoped jndi
 + JETTY-790 WaitingContinuations can change mutex if not pending
 + JETTY-791 Ensure jdk1.4 compatibility for jetty-6
 + JETTY-792 TerracottaSessionManager does not unlock new session with requested id
 + JETTY-793 Fixed DataCache millisecond rounding

jetty-6.1.12 4 November 2008
 + JETTY-731 Completed DeliverListener for cometd
 + JETTY-772 Increased default threadpool size to 250
 + JETTY-774 Cached text/json content type
 + JETTY-775 fix port of openspaces to jetty-6

jetty-7.0.0.pre5 30 Oct 2008
 + JETTY-766 Fix npe
 + JETTY-767 Fixed SSL Client no progress handshake bug
 + JETTY-768 Remove EnvEntry overloaded constructors
 + JETTY-769 jquery example error
 + JETTY-771 Ensure NamingEntryUtil is jdk1.4 compliant
 + JETTY-772 Increased default threadpool size to 250

jetty-6.1.12.rc5 30 October 2008
 + JETTY-703 maxStopTimeMs added to QueuedThreadPool
 + JETTY-762 improved QueuedThreadPool idle death handling
 + JETTY-763 Fixed AJP13 constructor
 + JETTY-766 Ensure SystemProperties set early on jetty-maven-plugin
 + JETTY-767 Fixed SSL Client no progress handshake bug
 + JETTY-768 Remove EnvEntry overloaded constructors
 + JETTY-771 Ensure NamingEntryUtil jdk1.4 compliant

jetty-7.0.0.pre4 28 Oct 2008
 + JETTY-241 Support for web application overlays in rapid application development (jetty:run)
 + JETTY-319 improved passing of exception when webapp unavailable
 + JETTY-331 SecureRandom hangs on systems with low entropy (connectors slow to start)
 + JETTY-591 No server classes for jetty-web.xml
 + JETTY-604 AbstractSession.setSessionURL
 + JETTY-670 $JETTY_HOME/bin/jetty.sh not worked in Solaris, because of /usr/bin/which has no error-code
 + JETTY-676 ResourceHandler doesn't support HTTP HEAD requests
 + JETTY-677 GWT serialization issue
 + JETTY-680 Can't configure the ResourceCollection with maven
 + JETTY-681 JETTY-692 MultiPartFilter is slow for file uploads
 + JETTY-682 Added listeners and queue methods to cometd
 + JETTY-686 LifeCycle.Listener
 + JETTY-687 Issue with servlet-mapping in dynamic servlet invoker
 + JETTY-688 Cookie causes NumberFormatException
 + JETTY-689 processing of non-servlet related annotations
 + JETTY-690 Updated XBean dependencies to XBean version 3.4.3 and Spring 2.0.5.
 + JETTY-696 jetty.sh restart not working
 + JETTY-698 org.eclipse.resource.JarResource.extract does not close JarInputStream jin
 + JETTY-699 Optimized cometd sending of 1 message to many many clients
 + JETTY-700 unit test for unread request data
 + JETTY-703 maxStopTimeMs added to QueuedThreadPool
 + JETTY-708 allow 3 scopes for jndi resources: jvm, server or webapp
 + JETTY-709 Jetty plugin's WebAppConfig configured properties gets overridden by AbstractJettyRunMojo even when already set
 + JETTY-710 Worked around poor implementation of File.toURL()
 + JETTY-711 DataSourceUserRealm implementation
 + JETTY-712 HttpClient does not handle request complete after response complete
 + JETTY-715 AJP Key size as Integer
 + JETTY-716 Fixed NPE on empty cometd message
 + JETTY-718 during ssl unwrap, return true if some bytes were read, even if underflow
 + JETTY-720 fix HttpExchange.waitForStatus
 + JETTY-721 Support wildcard in VirtualHosts configuration
 + JETTY-723 jetty.sh does not check if TMP already is set
 + JETTY-724 better handle EBCDIC default JVM encoding
 + JETTY-728 Improve Terracotta integration and performances
 + JETTY-730 Set SAX parse features to defaults
 + JETTY-731 DeliverListener for cometd
 + JETTY-732 Case Sensitive Basic Authentication Response Header Implementations
 + JETTY-733 Expose ssl connectors with xbean
 + JETTY-735 Wrong default jndi name on DataSourceUserRealm
 + JETTY-736 Client Specific cometd advice
 + JETTY-737 refactored jetty.jar into jetty, xml, security, ssl, webapp and deploy jars
 + JETTY-738 If jetty.sh finds a pid file is does not check to see if a process with that pid is still running
 + JETTY-739 Race in QueuedThreadPool
 + JETTY-741 HttpClient connects slowly due to reverse address lookup by InetAddress.getHostName()
 + JETTY-742 Private messages in cometd chat demo
 + JETTY-747 Handle HttpClient exceptions better
 + JETTY-755 Optimized HttpParser and buffers for few busy connections
 + JETTY-757 Unhide JAAS classes
 + JETTY-758 Update JSP to glassfish tag SJSAS-9_1_1-B51-18_Sept_2008
 + JETTY-759 Fixed JSON small negative real numbers
 + JETTY-760 Handle wildcard VirtualHost and normalize hostname in ContextHandlerCollection
 + JETTY-762 improved QueuedThreadPool idle death handling
 + JETTY-763 Fixed AJP13 constructor
 + JETTY-766 Ensure SystemProperties set early on jetty-maven-plugin

jetty-6.1.12.rc4 21 October 2008
 + JETTY-319 improved passing of exception when webapp unavailable
 + JETTY-729 Backport Terracotta integration to Jetty6.1 branch
 + JETTY-744 Backport of JETTY-741: HttpClient connects slowly due to reverse address lookup by InetAddress.getHostName()
 + JETTY-747 Handle exceptions better in HttpClient
 + JETTY-755 Optimized HttpParser and buffers for few busy connections
 + JETTY-758 Update JSP 2.1 to glassfish tag SJSAS-9_1_1-B51-18_Sept_2008
 + JETTY-759 Fixed JSON small negative real numbers
 + JETTY-760 Handle wildcard VirtualHost and normalize hostname in ContextHandlerCollection

jetty-6.1.12.rc3 10 October 2008
 + JETTY-241 Support for web application overlays in rapid application development (jetty:run)
 + JETTY-686 LifeCycle.Listener
 + JETTY-715 AJP key size
 + JETTY-716 NPE for empty cometd message
 + JETTY-718 during ssl unwrap, return true if some bytes were read, even if underflow
 + JETTY-720 fix HttpExchange.waitForStatus
 + JETTY-721 Support wildcard in VirtualHosts configuration
 + JETTY-722 jndi related threadlocal not cleared after deploying webapp
 + JETTY-723 jetty.sh does not check if TMP already is set
 + JETTY-725 port JETTY-708 (jndi scoping) to jetty-6
 + JETTY-730 set SAX parser features to defaults
 + JETTY-731 DeliverListener for cometd
 + JETTY-732 Case Sensitive Basic Authentication Response Header Implementations
 + JETTY-736 Client Specific cometd advice
 + JETTY-738 If jetty.sh finds a pid file is does not check to see if a process with that pid is still running
 + JETTY-739 Race in QueuedThreadPool
 + JETTY-742 Private messages in cometd chat demo

jetty-6.1.12rc2 12 September 2008
 + JETTY-282 Support manually-triggered reloading
 + JETTY-331 SecureRandom hangs on systems with low entropy (connectors slow to startup)
 + JETTY-591 No server classes for jetty-web.xml
 + JETTY-670 $JETTY_HOME/bin/jetty.sh not worked in Solaris, because of /usr/bin/which has no error-code
 + JETTY-671 Configure DTD does not allow <Property> children
 + JETTY-672 Utf8StringBuffer doesn't properly handle null characters (char with byte value 0)
 + JETTY-676 ResourceHandler doesn't support HTTP HEAD requests
 + JETTY-677 GWT serialization issue
 + JETTY-680 Can't configure the ResourceCollection with maven
 + JETTY-681 JETTY-692 MultiPartFilter is slow for file uploads
 + JETTY-682 Added listeners and queue methods to cometd
 + JETTY-683 ResourceCollection works for jsp files but does not work for static resources under DefaultServlet
 + JETTY-687 Issue with servlet-mapping in dynamic servlet invoker
 + JETTY-688 Cookie causes NumberFormatException
 + JETTY-696 ./jetty.sh restart not working
 + JETTY-698 org.eclipse.resource.JarResource.extract does not close JarInputStream jin
 + JETTY-699 Optimize cometd sending of 1 message to many many clients
 + JETTY-709 Jetty plugin's WebAppConfig configured properties gets overridden by AbstractJettyRunMojo even when already set
 + JETTY-710 Worked around poor implementation of File.toURL()
 + JETTY-712 HttpClient does not handle request complete after response complete


jetty-7.0.0pre3 - 6 August 2008
 + Upgrade jsp 2.1 to SJSAS-9_1_02-B04-11_Apr_2008
 + JETTY-30  Externalize servlet-api to own project
 + JETTY-182 Support setting explicit system classpath for jasper Jsr199JavaCompiler
 + JETTY-319 Get unavailable exception and added startWithUnavailable option
 + JETTY-381 JETTY-622 Multiple Web Application Source Directory
 + JETTY-442 Accessors for mimeType on ResourceHandler
 + JETTY-502 forward of an include should hide include attributes
 + JETTY-562 RewriteHandler support for virtual hosts
 + JETTY-563 JETTY-482 OpenRemoteServiceServlet for GWT1.5M2+
 + JETTY-564 Consider optionally importing org.apache.jasper.servlet
 + JETTY-571 SelectChannelConnector throws Exception on close on Windows
 + JETTY-608 Suspend/Resume/Complete request listeners
 + JETTY-621 Improved LazyList javadoc
 + JETTY-626 Null protect reading the dtd resource from classloader
 + JETTY-628 Rewrite rule for rewriting scheme
 + JETTY-629 Don't hold timeout lock during expiry call.
 + JETTY-632 OSGi tags for Jetty client
 + JETTY-633 Default form encoding 8859_1 rather than utf-8
 + JETTY-635 Correctly merge request parameters when doing forward
 + JETTY-636 Separate lifeycle of jsp build
 + JETTY-637 empty date headers throw IllegalArgumentException
 + JETTY-641 JDBC Realm purge cache problem
 + JETTY-642 NPE in LdapLoginModule
 + JETTY-644 LdapLoginModule uses proper filters when searching
 + JETTY-645 Do not provide jetty-util to the webapps
 + JETTY-646 Should set Cache-Control header when sending errors to avoid caching
 + JETTY-647 suspended POSTs with binary data do too many resumes
 + JETTY-650 Parse "*" URI for HTTP OPTIONS request
 + JETTY-651 Release resources during destroy
 + JETTY-653 Upgrade jta api specs to more recent version
 + JETTY-654 Allow Cometd Bayeux object to be JMX manageable
 + JETTY-655 Support parsing application/x-www-form-urlencoded parameters via http PUT
 + JETTY-656 HttpClient defaults to async mode
 + JETTY-659 ContentExchange and missing headers in HttpClient
 + JETTY-663 AbstractDatabaseLoginModule handle not found UserInfo and userName
 + JETTY-665 Support merging class directories
 + JETTY-666 scanTargetPatterns override the values already being set by scanTarget
 + JETTY-667 HttpClient handles chunked content
 + JETTY-669 Http methods other than GET and POST should not have error page content
 + JETTY-671 Configure DTD does not allow <Property> children
 + JETTY-672 Utf8StringBuffer doesn't properly handle null characters (char with byte value 0)
 + JETTY-675 ServletContext.getRealPath("") returns null instead of returning the root dir of the webapp

jetty-6.1.12rc1 1 August 2008
 + Upgrade jsp 2.1 to SJSAS-9_1_02-B04-11_Apr_2008
 + JETTY-319 Get unavailable exception and added startWithUnavailable option
 + JETTY-381 JETTY-622 Multiple Web Application Source Directory
 + JETTY-442 Accessors for mimeType on ResourceHandler
 + JETTY-502 forward of an include should hide include attributes
 + JETTY-562 RewriteHandler support for virtual hosts
 + JETTY-563 GWT OpenRemoteServiceServlet GWT1.5M2+
 + JETTY-564 Consider optionally importing org.apache.jasper.servlet
 + JETTY-571 SelectChannelConnector throws Exception on close on Windows
 + JETTY-596 Proxy authorization support in HttpClient
 + JETTY-599 handle buffers consistently handle invalid index for poke
 + JETTY-603 Handle IPv6 in HttpURI
 + JETTY-605 Added optional threadpool to BayeuxService
 + JETTY-606 better writeTo impl for BIO
 + JETTY-607 Add GigaSpaces session clustering
 + JETTY-610 jetty.class.path not being interpreted
 + JETTY-613 website module now generates site-component for jetty-site
 + JETTY-614 scanner allocated hashmap on every scan
 + JETTY-623 ServletContext.getServerInfo() non compliant
 + JETTY-626 Null protect reading the dtd resource from classloader
 + JETTY-628 Rewrite rule for rewriting scheme
 + JETTY-629 Don't hold timeout lock during expiry call.
 + JETTY-632 OSGi tags for Jetty client
 + JETTY-633 Default form encoding 8859_1 rather than utf-8
 + JETTY-635 Correctly merge request parameters when doing forward
 + JETTY-637 empty date headers throw IllegalArgumentException
 + JETTY-641 JDBC Realm purge cache problem
 + JETTY-642 NPE in LdapLoginModule
 + JETTY-644 LdapLoginModule uses proper filters when searching
 + JETTY-646 Should set Cache-Control header when sending errors to avoid caching
 + JETTY-647 suspended POSTs with binary data do too many resumes
 + JETTY-650 Parse "*" URI for HTTP OPTIONS request
 + JETTY-651 Release resources during destroy
 + JETTY-654 Allow Cometd Bayeux object to be JMX manageable
 + JETTY-655 Support parsing application/x-www-form-urlencoded parameters via http PUT
 + JETTY-656 HttpClient defaults to async mode
 + JETTY-657 Backport jetty-7 sslengine
 + JETTY-658 backport latest HttpClient from jetty-7 to jetty-6
 + JETTY-659 ContentExchange and missing headers in HttpClient
 + JETTY-660 Backported QoSFilter
 + JETTY-663 AbstractDatabaseLoginModule handle not found UserInfo and userName
 + JETTY-665 Support merging class directories
 + JETTY-666 scanTargetPatterns override the values already being set by scanTarget
 + JETTY-667 HttpClient handles chunked content
 + JETTY-669 Http methods other than GET and POST should not have error page content

jetty-7.0.0pre2 - 30 June 2008
 + JETTY-336 413 error for header buffer full
 + JETTY-425 race in stopping SelectManager
 + JETTY-568 Avoid freeing DirectBuffers. New locking NIO ResourceCache.
 + JETTY-569 Stats for suspending requests
 + JETTY-576 servlet dtds and xsds not being loaded locally
 + JETTY-572 Unique cometd client ID
 + JETTY-578 OSGI Bundle-RequiredExcutionEnvironment set to J2SE-1.5
 + JETTY-579 OSGI resolved management and servlet.resources import error
 + JETTY-580 Fixed SSL shutdown
 + JETTY-581 ContextPath constructor
 + JETTY-582 final ISO_8859_1
 + JETTY-584 handle null contextPath
 + JETTY-587 persist sessions to database
 + JETTY-588 handle Retry in ServletException
 + JETTY-589 Added Statistics Servlet
 + JETTY-590 Digest auth domain for root context
 + JETTY-592 expired timeout callback without synchronization
 + JETTY-595 SessionHandler only deals with base request session
 + JETTY-596 proxy support in HttpClient
 + JETTY-598 Added more reliable cometd message flush option
 + JETTY-599 handle buffers consistently handle invalid index for poke
 + JETTY-603 Handle IPv6 in HttpURI
 + JETTY-605 Added optional threadpool to BayeuxService
 + JETTY-606 better writeTo impl for BIO
 + JETTY-607 Add GigaSpaces session clustering
 + JETTY-609 jetty-client improvements for http conversations
 + JETTY-610 jetty.class.path not being interpreted
 + JETTY-611 make general purpose jar scanning mechanism
 + JETTY-612 scan for web.xml fragments
 + JETTY-613 various distribution related changes
 + JETTY-614 scanner allocates hashmap on every iteration
 + JETTY-615 Replaced CDDL servlet.jar with Apache-2.0 licensed version
 + JETTY-623 ServletContext.getServerInfo() non compliant

jetty-6.1.11 6 June 2008
 + JETTY-336 413 error for full header buffer
 + JETTY-425 race in stopping SelectManager
 + JETTY-580 Fixed SSL shutdown
 + JETTY-581 ContextPath constructor
 + JETTY-582 final ISO_8859_1
 + JETTY-584 handle null contextPath
 + JETTY-588 handle Retry in ServletException
 + JETTY-590 Digest auth domain for root context
 + JETTY-592 expired timeout callback without synchronization
 + JETTY-595 SessionHandler only deals with base request session
 + JETTY-596 Proxy support in HttpClient
 + JETTY-598 Added more reliable cometd message flush option

jetty-6.1.10 20 May 2008
 + Use QueuedThreadPool as default
 + JETTY-440 allow file name patterns for jsp compilation for jspc plugin
 + JETTY-529 CNFE when deserializing Array from session resolved
 + JETTY-537 JSON handles Locales
 + JETTY-547 Shutdown SocketEndpoint output before close
 + JETTY-550 Reading 0 bytes corrupts ServletInputStream
 + JETTY-551 Upgraded to Wadi 2.0-M10
 + JETTY-556 Encode all URI fragments
 + JETTY-557 Allow ServletContext.setAttribute before start
 + JETTY-558 optional handling of X-Forwarded-For/Host/Server
 + JETTY-566 allow for non-blocking behavior in jetty maven plugin
 + JETTY-572 unique cometd client ID
 + JETTY-579 osgi fixes with management and servlet resources

jetty-7.0.0pre1 - 3 May 2008
 + Allow annotations example to be built regularly, copy to contexts-available
 + Make annotations example consistent with servlet 3.0
 + Refactor JNDI impl to simplify
 + Improved suspend examples
 + address osgi bundling issue relating to build resources
 + JETTY-529 CNFE when deserializing Array from session resolved
 + JETTY-558 optional handling of X-Forwarded-For/Host/Server
 + JETTY-559 ignore unsupported shutdownOutput
 + JETTY-566 allow for non-blocking behavior in jetty maven plugin
 + JETTY-440 allow file name patterns for jsp compilation for jspc plugin

jetty-7.0.0pre0 - 21 April 2008
 + Jetty-6.1.8 Changes
 + Refactor of Continuation towards servlet 3.0 proposal
 + JETTY-282 Support manually-triggered reloading by maven plugin
 + QueuedThreadPool default
 + RetryRequest exception now extends ThreadDeath
 + Added option to dispatch to suspended requests.
 + Delay 100 continues until getInputStream
 + HttpClient supports pipelined request
 + BayeuxClient use a single connection for polling
 + Make javax.servlet.jsp optional osgi import for jetty module
 + Ensure Jotm tx mgr can be found in jetty-env.xml
 + Renamed modules management and naming to jmx and jndi.
 + JETTY-282 Support manually-triggered reloading by maven plugin
 + JETTY-341 100-Continues sent only after getInputStream called.
 + JETTY-386 backout fix and replaced with ContextHandler.setCompactPath(boolean)
 + JETTY-399 update OpenRemoteServiceServlet to gwt 1.4
 + JETTY-467 allow URL rewriting to be disabled.
 + JETTY-468 unique holder names for addServletWithMapping
 + JETTY-471 LDAP JAAS Realm
 + JETTY-474 Fixed case sensitivity issue with HttpFields
 + JETTY-475 AJP connector in RPMs
 + JETTY-486 Improved jetty.sh script
 + JETTY-487 Handle empty chunked request
 + JETTY-494 Client side session replication
 + JETTY-519 HttpClient does not recycle closed connection.
 + JETTY-522 Add build profile for macos for setuid
 + JETTY-523 Default servlet uses ServletContext.getResource
 + JETTY-524 Don't synchronize session event listener calls
 + JETTY-525 Fixed decoding for long strings
 + JETTY-526 Fixed MMBean fields on JMX MBeans
 + JETTY-528 Factor our cookie parsing to CookieCutter
 + JETTY-530 Improved JMX MBeanContainer lifecycle
 + JETTY-531 Optional expires on MovedContextHandler
 + JETTY-532 MBean properties for QueuedThreadPool
 + JETTY-535 Fixed Bayeux server side client memory leak
 + JETTY-537 JSON handles Locales
 + JETTY-538 test harness fix for windows
 + JETTY-540 Servlet-3.0 & java5 support (work in progress)
 + JETTY-543 Atomic batch get and put of files.
 + JETTY-545 Rewrite handler
 + JETTY-546 Webapp runner. All in one jar to run a webapps
 + JETTY-547 Shutdown SocketEndpoint output before close
 + JETTY-550 Reading 0 bytes corrupts ServletInputStream
 + JETTY-551 Wadi 2.0-M10
 + JETTY-553 Fixed customize override
 + JETTY-556 Encode all URI fragments
 + JETTY-557 Allow ServletContext.setAttribute before start
 + JETTY-560 Allow decoupling of jndi names in web.xml

jetty-6.1.9 26 March 2008
 + Make javax.servlet.jsp optional osgi import for jetty module
 + Ensure Jotm tx mgr can be found in jetty-env.xml
 + JETTY-399 update OpenRemoteServiceServlet to gwt 1.4
 + JETTY-471 LDAP JAAS Realm
 + JETTY-475 AJP connector in RPMs
 + JETTY-482 update to JETTY-399
 + JETTY-519 HttpClient does not recycle closed connection.
 + JETTY-522 Add build profile for macos for setuid
 + JETTY-525 Fixed decoding for long strings
 + JETTY-526 Fixed MMBean fields on JMX MBeans
 + JETTY-532 MBean properties for QueuedThreadPool
 + JETTY-535 Fixed Bayeux server side client memory leak
 + JETTY-538 test harness fix for windows
 + JETTY-541 Cometd per client timeouts

jetty-6.1.8 28 February 2008
 + Added QueuedThreadPool
 + Optimized QuotedStringTokenizer.quote()
 + further Optimizations and improvements of Cometd
 + Optimizations and improvements of Cometd, more pooled objects
 + Improved Cometd timeout handling
 + Added BayeuxService
 + Cookie support in BayeuxClient
 + Improved Bayeux API
 + add removeHandler(Handler) method to HandlerContainer interface
 + Added JSON.Convertor and non static JSON instances
 + Long cache for JSON
 + Fixed JSON negative numbers
 + JSON unquotes /
 + Add "mvn jetty:stop"
 + allow sessions to be periodically persisted to disk
 + grizzly fixed for posts
 + Add removeHandler(Handler) method to HandlerContainer interface
 + Remove duplicate commons-logging jars and include sslengine in jboss sar
 + Allow code ranges on ErrorPageErrorHandler
 + AJP handles bad mod_jk methods
 + JETTY-350 log ssl errors on SslSocketConnector
 + JETTY-417 JETTY_LOGS environment variable not queried by jetty.sh
 + JETTY-433 ContextDeployer constructor fails unnecessarily when using a security manager if jetty.home not set
 + JETTY-434 ContextDeployer scanning of sub-directories should be optional
 + JETTY-481 Handle empty Bayeux response
 + JETTY-489 Improve doco on the jetty.port property for plugin
 + JETTY-490 Fixed JSONEnumConvertor
 + JETTY-491 opendocument mime types
 + JETTY-492 Null pointer in HashSSORealm
 + JETTY-493 JSON handles BigDecimals
 + JETTY-498 Improved cookie parsing
 + JETTY-507 Fixed encoding from JETTY-388 and test case
 + JETTY-508 Extensible cometd handlers
 + JETTY-509 Fixed JSONP transport for changing callback names
 + JETTY-511 jetty.sh mishandled JETTY_HOME when launched from a relative path
 + JETTY-512 add slf4j as optional to manifest
 + JETTY-513 Terracotta session replication does not work when the initial page on each server does not set any attributes
 + JETTY-515 Timer is missing scavenging Task in HashSessionManager

jetty-6.1.7 - 22 December 2007
 + Added BayeuxService
 + Added JSON.Convertor and non static JSON instances
 + Add "mvn jetty:stop"
 + allow sessions to be periodically persisted to disk
 + Cookie support in BayeuxClient
 + grizzly fixed for posts
 + jetty-6.1 branch created from 6.1.6 and r593 of jetty-contrib trunk
 + Optimizations and improvements of Cometd, more pooled objects
 + Update java5 patch
 + JETTY-386 CERT-553235 backout fix and replaced with ContextHandler.setCompactPath(boolean)
 + JETTY-467 allow URL rewriting to be disabled.
 + JETTY-468 unique holder names for addServletWithMapping
 + JETTY-474 Fixed case sensitivity issue with HttpFields
 + JETTY-486 Improved jetty.sh script
 + JETTY-487 Handle empty chunked request

jetty-6.1.6 - 18 November 2007
 + rudimentary debian packaging
 + updated grizzly connector to 1.6.1
 + JETTY-455 Optional cometd id
 + JETTY-459 Unable to deploy from Eclipse into the root context
 + JETTY-461 fixed cometd unknown channel
 + JETTY-464 typo in ErrorHandler
 + JETTY-465 System.exit() in constructor exception for MultiPartOutputStream

jetty-6.1.6rc1 - 5 November 2007
 + Upgrade jsp 2.1 to SJSAS-9_1-B58G-FCS-08_Sept_2007
 + Housekeeping on poms
 + CERT VU#38616 handle single quotes in cookie names.
 + Improved JSON parsing from Readers
 + Moved some impl classes from jsp-api-2.1 to jsp-2.1
 + Added configuration file for capturing stderr and stdout
 + Updated for dojo 1.0(rc) cometd
 + Give bayeux timer name
 + Give Terracotta session scavenger a name
 + Jetty Eclipse Plugin 1.0.1: force copy of context file on redeploy
 + JETTY-388 Handle utf-16 and other multibyte non-utf-8 form content.
 + JETTY-409 String params that denote files changed to File
 + JETTY-438 handle trailing . in vhosts
 + JETTY-439 Fixed 100 continues clash with Connection:close
 + JETTY-451 Concurrent modification of session during invalidate
 + JETTY-443 windows bug causes Acceptor thread to die
 + JETTY-445 removed test code
 + JETTY-448 added setReuseAddress on AbstractConnector
 + JETTY-450 Bad request for response sent to server
 + JETTY-452 CERT VU#237888 Dump Servlet - prevent cross site scripting
 + JETTY-453 updated Wadi to 2.0-M7
 + JETTY-454 handle exceptions with themselves as root cause
 + JETTY-456 allow null keystore for osX
 + JETTY-457 AJP certificate chains

jetty-6.1.6rc0 - 3 October 2007
 + Added jetty.lib system property to start.config
 + AJP13 Fix on chunked post
 + Fix cached header optimization for extra characters
 + SetUID option to support setgid
 + Make mx4j used only if runtime uses jdk<1.5
 + Moved Grizzly to contrib
 + Give deployment file Scanner threads a unique name
 + Fix Host header for async client
 + Fix typo in async client onResponsetHeader method name
 + Tweak OSGi manifests to remove unneeded imports
 + Allow scan interval to be set after Scanner started
 + Add jetty.host system property
 + Allow properties files on the XmlConfiguration command line.
 + Prevent infinite loop on stopping with temp dir
 + Ensure session is completed only when leaving context.
 + Update terracotta to 2.4.1 and exclude ssl classes
 + Update jasper2.1 to tag SJSAS-9_1-B58C-FCS-22_Aug_2007
 + Removal of unneeded dependencies from management, maven-plugin, naming &  plus poms
 + Adding setUsername,setGroupname to setuid and mavenizing native build
 + UTF-8 for bayeux client
 + CVE-2007-5615 Added protection for response splitting with bad headers.
 + Cached user agents strings in the /org/mortbay/jetty/useragents resource
 + Make default time format for RequestLog match NCSA default
 + Use terracotta repo for build; make jetty a terracotta module
 + Fix patch for java5 to include cometd module
 + Added ConcatServlet to combine javascript and css
 + Add ability to persist sessions with HashSessionManager
 + Avoid FULL exception in window between blockForOutput and remote close
 + Added JPackage RPM support
 + Added JSON.Convertable
 + Updated README, test index.html file and jetty-plus.xml file
 + JETTY-259 SystemRoot set for windows CGI
 + JETTY-311 avoid json keywords
 + JETTY-376 allow anything but CRLF in reason string
 + JETTY-398 Allow same WADI Dispatcher to be used across multiple web-app contexts
 + JETTY-400 consume CGI stderr
 + JETTY-402 keep HashUserRealm in sync with file
 + JETTY-403 Allow long content length for range requests
 + JETTY-404 WebAppDeployer sometimes deploys duplicate webapp
 + JETTY-405 Default date formate for reqest log
 + JETTY-407 AJP handles unknown content length
 + JETTY-413 Make rolloveroutputstream timer daemon
 + JETTY-422 Allow <Property> values to be null in config files
 + JETTY-423 Ensure javax.servlet.forward parameters are latched on first forward
 + JETTY-425 Handle duplicate stop calls better
 + JETTY-430 improved cometd logging
 + JETTY-431 HttpClient soTimeout

jetty-6.1.5 - 19 Jul 2007
 + Upgrade to Jasper 2.1 tag SJSAS-9_1-B50G-BETA3-27_June_2007
 + Fixed GzipFilter for dispatchers
 + Fixed reset of reason
 + JETTY-392 - updated LikeJettyXml example

jetty-6.1.5rc0 - 15 Jul 200
 + update terracotta session clustering to terracotta 2.4
 + SetUID option to only open connectors before setUID.
 + Protect SslSelectChannelConnector from exceptions during close
 + Improved Request log configuration options
 + Added GzipFilter and UserAgentFilter
 + make OSGi manifests for jetty jars
 + update terracotta configs for tc 2.4 stable1
 + remove call to open connectors in jetty.xml
 + update links on website
 + make jetty plus example webapps use ContextDeployer
 + Dispatch SslEngine expiry (non atomic)
 + Make SLF4JLog impl public, add mbean descriptors
 + SPR-3682 - dont hide forward attr in include.
 + Upgrade to Jasper 2.1 tag SJSAS-9_1-B50G-BETA3-27_June_2007
 + JETTY-253 - Improved graceful shutdown
 + JETTY-373 - Stop all dependent lifecycles
 + JETTY-374 - HttpTesters handles large requests/responses
 + JETTY-375 - IllegalStateException when committed.
 + JETTY-376 - allow spaces in reason string
 + JETTY-377 - allow sessions to be wrapped with AbstractSesssionManager.SessionIf
 + JETTY-378 - handle JVMs with non ISO/UTF default encodings
 + JETTY-380 - handle pipelines of more than 4 requests!
 + JETTY-385 - EncodeURL for new sessions from dispatch
 + JETTY-386 - Allow // in file resources


jetty-6.1.4 - 15 Jun 2007
 + fixed early open() call in NIO connectors
 + JETTY-370 ensure maxIdleTime<=0 means connections never expire
 + JETTY-371 Fixed chunked HEAD response
 + JETTY-372 make test for cookie caching more rigorous

jetty-6.1.4rc1 - 10 Jun 2007
 + Work around IBM JVM socket close issue
 + moved documentation for jetty and jspc maven plugins to wiki
 + async client improvements
 + fixed handling of large streamed files
 + Fixed synchronization conflict SslSelectChannel and SelectChannel
 + Optional static content cache
 + JETTY-310 better exception when no filter file for cometd servlet
 + JETTY-323 handle htaccess without a user realm
 + JETTY-346 add wildcard support to extra scan targets for maven plugin
 + JETTY-355 extensible SslSelectChannelConnector
 + JETTY-357 cleaned up ssl buffering
 + JETTY-360 allow connectors, userRealms to be added from a <jettyConfig> for maven plugin
 + JETTY-361 prevent url encoding of dir listings for non-link text
 + JETTY-362 More object locks
 + JETTY-365 make needClientAuth work on SslSelectChannelConnector
 + JETTY-366 JETTY-368 Improved bayeux disconnect

jetty-6.1.4rc0 - 1 Jun 2007
 + Reorganized import of contrib modules
 + Unified JMX configuration
 + Updated slf4j version to 1.3.1
 + Updated junit to 3.8.2
 + Allow XmlConfiguration properties to be configured
 + Add (commented out) jspc precompile to test-webapp
 + Add slf4j-api for upgraded version
 + Change scope of fields for Session
 + Add ability to run cometd webapps to maven plugin
 + Delay ssl handshake until after dispatch in sslSocketConnector
 + Set so_timeout during ssl handshake as an option on SslSocketConnector
 + Optional send Date header. Server.setSendDateHeader(boolean)
 + update etc/jetty-ssl.xml with new handshake timeout setting
 + fixed JSP close handling
 + improved date header handling
 + fixed waiting continuation reset
 + JETTY-257 fixed comet cross domain
 + JETTY-309 fix applied to sslEngine
 + JETTY-317 rollback inclusion of cometd jar for maven plugin
 + JETTY-318 Prevent meta channels being created
 + JETTY-330 Allow dependencies with scope provided for jspc plugin
 + JETTY-335 SslEngine overflow fix
 + JETTY-337 deprecated get/setCipherSuites and added get/setExcludeCipherSuites
 + JETTY-338 protect isMoreInBuffer from destroy
 + JETTY-339 MultiPartFiler deletes temp files on IOException
 + JETTY-340 FormAuthentication works with null response
 + JETTY-344 gready fill in ByteArrayBuffer.readFrom
 + JETTY-345 fixed lost content with blocked NIO.
 + JETTY-347 Fixed type util init
 + JETTY-352 Object locks

jetty-6.1.3 - 4 May 2007
 + Handle CRLF for content in header optimization
 + JETTY-309 don't clear writable status until dispatch
 + JETTY-315 suppressed warning
 + JETTY-322 AJP13 cping and keep alive

jetty-6.1.2 - 1 May 2007
 + Improved unavailabile handling
 + sendError resets output state
 + Fixed session invalidation error in WadiSessionManager
 + Updated Wadi to version 2.0-M3
 + Added static member definition in WadiSessionManager
 + JETTY-322 fix ajp cpong response and close handling
 + JETTY-324 fix ant plugin
 + JETTY-328 updated jboss

jetty-6.1.2rc5 - 24 April 2007
 + set default keystore for SslSocketConnector
 + removed some compile warnings
 + Allow jsp-file to be / or /*
 + JETTY-305 delayed connection destroy
 + JETTY-309 handle close in multivalue connection fields.
 + JETTY-309 force writable status of endpoints.
 + JETTY-314 fix for possible NPE in Request.isRequestedSessionIdValid

jetty-6.1.2rc4 - 19 April 2007
 + JETTY-294 Fixed authentication reset
 + JETTY-299 handle win32 paths for object naming
 + JETTY-300 removed synchronized on dispatch
 + JETTY-302 correctly parse quoted content encodings
 + JETTY-303 fixed dual reset of generator
 + JETTY-304 Fixed authentication reset

jetty-6.1.2rc3 - 16 April 2007
 + Improved performance and exclusions for TLD scanning
 + MBean properties assume writeable unless marked RO
 + refactor of SessionManager and SessionIdManager for clustering
 + Improvements to allow simple setting of Cache-Control headers
 + AJP redirects https requests correctly
 + Fixed writes of unencoded char arrays.
 + JETTY-283 Parse 206 and 304 responses in client
 + JETTY-285 enable jndi for mvn jetty:run-war and jetty:run-exploded
 + JETTY-289 fixed javax.net.ssl.SSLException on binary file upload
 + JETTY-292 Fixed error page handler error pages
 + JETTY-293 fixed NPE on fast init
 + JETTY-294 Response.reset() resets headers as well as content
 + JETTY-295 Optional support of authenticated welcome files
 + JETTY-296 Close direct content inputstreams
 + JETTY-297 Recreate tmp dir on stop/start
 + JETTY-298 Names in JMX ObjectNames for context, servlets and filters

jetty-6.1.2rc2 - 27 March 2007
 + Enable the SharedStoreContextualiser for the WadiSessionManager(Database store for clustering)
 + AJP13 CPING request and CPONG response implemented
 + AJP13 Shutdown Request from peer implemented
 + AJP13 remoteUser, contextPath, servletPath requests implemented
 + Change some JNDI logging to debug level instead of info
 + Update jasper to glassfish tag SJSAS-9_1-B39-RC-14_Mar_2007
 + Optimized multi threaded init on startup servlets
 + Removed unneeded specialized TagLibConfiguration class from maven plugin
 + Refactor Scanner to increase code reuse with maven/ant plugins
 + Added RestFilter for PUT and DELETE from Aleksi Kallio
 + Make annotations work for maven plugin
 + JETTY-125 maven plugin: ensure test dependencies on classpath for <useTestClasspath>
 + JETTY-246 path encode cookies rather than quote
 + JETTY-254 prevent close of jar entry by bad JVMs
 + JETTY-256 fixed isResumed and work around JVM bug
 + JETTY-258 duplicate log message in ServletHandler
 + JETTY-260 Close connector before stop
 + JETTY-262 Allow acceptor thread priority to be adjusted
 + JETTY-263 Added implementation for authorizationType Packets
 + JETTY-265 Only quote cookie values if needed
 + JETTY-266 Fix deadlock with shutdown
 + JETTY-271 ResourceHandler uses resource for MimeType mapping
 + JETTY-272 Activate and Passivate events for sessions
 + JETTY-274 Improve flushing at end of request for blocking
 + JETTY-276 Partial fix for reset/close race
 + JETTY-277 Improved ContextHandlerCollection
 + JETTY-278 Session invalidation delay until no requests
 + JETTY-278 Only unwrap one layer of ServletExceptions
 + JETTY-280 Fixed deadlock with two flushing threads
 + JETTY-284 Fixed stop connector race
 + JETTY-286 isIntegral and isConfidential methods overridden in SslSelectChannelConnector

jetty-6.1.2rc1 - 8 March 2007
 + TagLibConfiguration uses resource input stream
 + Improved handling of early close in AJP
 + add ajp connector jar to jetty-jboss sar
 + Improved Context setters for wadi support
 + fix Dump servlet to handle primitive array types
 + handle comma separated values for the Connection: header
 + Added option to allow null pathInfo within context
 + BoundedThreadPool queues rather than blocks excess jobs.
 + Support null pathInfo option for webservices deployed to jetty/jboss
 + Workaround to call SecurityAssocation.clear() for jboss webservices calls to ejbs
 + Ensure jetty/jboss uses servlet-spec classloading order
 + call preDestroy() after servlet/filter destroy()
 + Fix constructor for Constraint to detect wildcard role
 + Added support for lowResourcesIdleTime to SelectChannelConnector
 + JETTY-157 make CGI handle binary data
 + JETTY-175 JDBCUserRealm use getInt instead of getObject
 + JETTY-188 Use timer for session scavaging
 + JETTY-235 default realm name
 + JETTY-242 fix race condition with scavenging sessions when stopping
 + JETTY-243 FULL
 + JETTY-244 Fixed UTF-8 buffer overflow
 + JETTY-245 Client API improvements
 + JETTY-246 spaces in cookies
 + JETTY-248 setContentLength after content written
 + JETTY-250 protect attribute enumerations from modification
 + JETTY-252 Fixed stats handling of close connection
 + JETTY-254 prevent close of jar file by bad JVMs

jetty-6.1.2rc0 - 15 February 2007
 + JETTY-223 Fix disassociate of UserPrincipal on dispatches
 + JETTY-226 Fixed SSLEngine close issue
 + JETTY-232 Fixed use of override web.xml
 + JETTY-236 Buffer leak
 + JETTY-237 AJPParser Buffer Data Handling
 + JETTY-238 prevent form truncation
 + Patches from sybase for ClientCertAuthenticator
 + Coma separated cookies
 + Cometd timeout clients

jetty-6.1.2pre1 5 Feb 2007
 + JETTY-224 run build up to process-test before invoking jetty:run
 + Added error handling for incorrect keystore/truststore password in SslSelectChannelConnector
 + fixed bug with virtual host handling in ContextHandlerCollection
 + added win32service to standard build
 + refactored cometd to be continuation independent
 + allow ResourceHandler to use resource base from an enclosing ContextHandler

jetty-6.1.2pre0 1 Feb 2007
 + Fixed 1.4 method in jetty plus
 + Fixed generation of errors during jsp compilation for jsp-2.1
 + Added cometd jsonp transport from aabeling
 + Added terracotta cluster support for cometd
 + JETTY-213 request.isUserInRole(String) fixed
 + JETTY-215 exclude more transitive dependencies from tomcat jars for jsp-2.0
 + JETTY-216 handle AJP packet fragmentation
 + JETTY-218 handle AJP ssl key size and integer
 + JETTY-219 fixed trailing encoded chars in cookies
 + JETTY-220 fixed AJP content
 + JETTY-222 fix problem parsing faces-config.xml
 + add support for Annotations in servlet, filter and listener sources
 + improved writer buffering
 + moved JSON parser to util to support reuse
 + handle virtual hosts in ContextHandlerCollection
 + enable SslSelectChannelConnector to modify the SslEngine's client authentication settings

jetty-6.1.1 - 15 Jan 2007
jetty-6.1.1rc1 - 12 Jan 2007
 + Use timers for Rollover logs and scanner
 + JETTY-210 Build jsp-api-2.0 for java 1.4

jetty-6.1.1rc0 - 10 Jan 2007
 + Fixed unpacking WAR
 + extras/win32service download only if no JavaServiceWrapper exist
 + MultiPartFilter deleteFiles option
 + CGI servlet fails without exception
 + JETTY-209 Added ServletTester.createSocketConnector
 + JETTY-210 Build servlet-api-2.5 for java 1.4
 + JETTY-211 fixed jboss build
 + ensure response headers on AjaxFilter messsages turn off caching
 + start webapps on deployment with jboss, use isDistributed() method from WebAppContext
 + simplified chat demo

jetty-6.1.0 - 9 Jan 2007
 + Fixed unpacking WAR
jetty-6.1.0 - 5 Jan 2007
 + Improved config of java5 threadpool
 + Protect context deployer from Errors
 + Added WebAppContext.setCopyWebDir to avoid JVM jar caching issues.
 + GERONIMO-2677 refactor of session id handling for clustering
 + ServletTester sets content length
 + Added extras/win32service
 + JETTY-206 fixed AJP getServerPort and getRemotePort

jetty-6.1.0rc3 - 2 Jan 2007
 + JETTY-195 fixed ajp ssl_cert handling
 + JETTY-197 fixed getRemoteHost
 + JETTY-203 initialize ServletHandler if no Context instance
 + JETTY-204 setuid fix
 + setLocale does not use default content type
 + Use standard releases of servlet and jsp APIs.
 + implement resource injection and lifecycle callbacks declared in web.xml
 + extras/servlet-tester

jetty-6.1.0rc2 - 20 December 2006
 + AJP13Parser, throw IllegalStateException on unimplemented AJP13 Requests
 + ContextHandlerCollection is noop with no handlers
 + ensure servlets initialized if only using ServletHandler
 + fixed Jetty-197 AJP13 getRemoteHost()
 + Refactored AbstractSessionManager for ehcache
 + ensure classpath passed to jspc contains file paths not urls
 + JETTY-194 doubles slashes are significant in URIs
 + JETTY-167 cometd refactor
 + remove code to remove SecurityHandler if no constraints present
 + JETTY-201 make run-as work for both web container and ejb container in jboss
 + ensure com.sun.el.Messages.properties included in jsp-2.1 jar

jetty-6.1.0rc1 - 14 December 2006
 + simplified idle timeout handling
 + JETTY-193 MailSessionReference without authentication
 + JETTY-199 newClassPathResource
 + ensure unique name for ServletHolder instances
 + added cache session manager(pre-alpha)

jetty-6.1.0rc0 - 8 December 2006
 + JETTY-181 Allow injection of a java:comp Context
 + JETTY-182 Optionally set JSP classpath initparameter
 + Dispatcher does not protect javax.servlet attributes
 + DefaultHandler links virtual hosts.
 + Fixed cachesize on invalidate
 + Optimization of writers
 + ServletHandler allows non REQUEST exceptions to propogate
 + TCK fixes from Sybase:
   * Handle request content encodings
   * forward query attribute fix
   * session attribute listener
   * Servlet role ref
   * flush if content-length written
   * 403 for BASIC authorization failure
   * null for unknown named dispatches
 + JETTY-184 cometd connect non blocking
 + Support for RFC2518 102-processing response
 + JETTY-123 fix improved
 + Added org.mortbay.thread.concurrent.ThreadPool
 + Added extras/gwt
 + Fixed idle timeout
 + JETTY-189 ProxyConnection
 + Added spring ejb3 demo example
 + update jasper to glassfish SJSAS-9_1-B27-EA-07_Dec_2006
 + fixed JETTY-185 tmp filename generation

jetty-6.1.0pre3 - 22 November 2006
 + fixed NIO endpoint flush. Avoid duplicate sends
 + CVE-2006-6969 Upgraded session ID generation to use SecureRandom
 + updated glassfish jasper to tag SJSAS-9_1-B25-EA-08_Nov_2006
 + Support TLS_DHE_RSA_WITH_AES_256_CBC_SHA
 + JETTY-180 XBean support for context deploy
 + JETTY-154 Cookies are double quotes only
 + Expose isResumed on Continuations
 + Refactored AJP generator


jetty-6.0.2 - 22 November 2006
 + Moved all modules updates from 6.1pre2 to 6.0
 + Added concept of bufferred endpoint
 + Added conversion Object -> ObjectName for the result of method calls made on MBeans
 + Added DataFilter configuration to cometd
 + added examples/test-jaas-webapp
 + Added extraClassPath to WebAppContext
 + Added hierarchical destroy of mbeans
 + Added ID constructor to AbstractSessionManager.Session
 + added isStopped() in LifeCycle and AbstractLifeCycle
 + Added override descriptor for deployment of RO webapps
 + add <Property> replacement in jetty xml config files
 + alternate optimizations of writer (use -Dbuffer.writers=true)
 + Allow session cookie to be refreshed
 + Apply queryEncoding to getQueryString
 + CGI example in test webapp
 + change examples/test-jndi-webapp so it can be regularly built
 + Default soLinger is -1 (disabled)
 + ensure "" returned for ServletContext.getContextPath() for root context
 + ensure sessions nulled out on request recycle; ensure session null after invalidate
 + ensure setContextPath() works when invoked from jetty-web.xml
 + fixed NIO endpoint flush. Avoid duplicate sends
 + Fixed NPE in bio.SocketEndPoint.getRemoteAddr()
 + Fixed resource cache flushing
 + Fixed tld parsing for maven plugin
 + HttpGenerator can generate requests
 + Improved *-mbean.properties files and specialized some MBean
 + JETTY-118 ignore extra content after close.
 + JETTY-119 cleanedup Security optimizatoin
 + JETTY-123 handle windows UNC paths
 + JETTY-126 handle content > Integer.MAX_VALUE
 + JETTY-129 ServletContextListeners called after servlets are initialized
 + JETTY-151 Idle timeout only applies to blocking operations
 + JETTY-151 refactored writers
 + JETTY-154 Cookies are double quotes only
 + JETTY-171 Fixed filter mapping
 + JETTY-172 use getName() instead of toString
 + JETTY-173 restore servletpath after dispatch
 + Major refactor of SelectChannel EndPoint for client selector
 + make .tag files work in packed wars
 + Plugin shutdown context before stopping it.
 + Refactored session lifecycle and additional tests
 + release resource lookup in Default servlet
 + (re)make JAAS classes available to webapp classloader
 + Reverted UnixCrypt to use coersions (that effected results)
 + Session IDs can change worker ID
 + Simplified ResourceCache and Default servlet
 + SocketConnector closes all connections in doStop
 + Upgraded session ID generation to use SecureRandom
 + updated glassfish jasper to tag SJSAS-9_1-B25-EA-08_Nov_2006
 + Support TLS_DHE_RSA_WITH_AES_256_CBC_SHA

Jetty-5.1.14 - 9 Aug 2007
 + patched with correct version
 + JETTY-155 force close with content length.
 + JETTY-369 failed state in Container

Jetty-5.1.13
 + Sourceforge 1648335: problem setting version for AJP13

Jetty-5.1.12 - 22 November 2006
 + Added support for TLS_DHE_RSA_WITH_AES_256_CBC_SHA
 + Upgraded session ID generation to use SecureRandom
 + Quote single quotes in cookies
 + AJP protected against bad requests from mod_jk
 + JETTY-154 Cookies ignore single quotes

Jetty-4.2.27 - 22 November 2006
 + Upgraded session ID generation to use SecureRandom
 + AJP protected against bad requests from mod_jk

jetty-6.1.0pre2 - 20 Nov 2006
 + Added extraClassPath to WebAppContext
 + Fixed resource cache flushing
 + Clean up jboss module licensing

jetty-6.1.0pre1 - 19 Nov 2006
 + Use ContextDeployer as main deployer in jetty.xml
 + Added extras/jboss
 + Major refactor of SelectChannel EndPoint for client selector
 + Fixed NPE in bio.SocketEndPoint.getRemoteAddr()
 + Reverted UnixCrypt to use coersions (that effected results)
 + JETTY-151 Idle timeout only applies to blocking operations
 + alternate optimizations of writer (use -Dbuffer.writers=true)
 + JETTY-171 Fixed filter mapping
 + JETTY-172 use getName() instead of toString
 + JETTY-173 restore servletpath after dispatch
 + release resource lookup in Default servlet
 + Simplified ResourceCache and Default servlet
 + Added override descriptor for deployment of RO webapps
 + Added hierarchical destroy of mbeans
 + JETTY-151 refactored writers

jetty-6.1.0pre0 - 21 Oct 2006
 + add <Property> replacement in jetty xml config files
 + make .tag files work in packed wars
 + add hot deployment capability
 + ensure setContextPath() works when invoked from jetty-web.xml
 + ensure sessions nulled out on request recycle; ensure session null after invalidate
 + ensure "" returned for ServletContext.getContextPath() for root context
 + Fixed tld parsing for maven plugin
 + Improved *-mbean.properties files and specialized some MBean
 + Added conversion Object -> ObjectName for the result of method calls made on MBeans
 + JETTY-129 ServletContextListeners called after servlets are initialized
 + change examples/test-jndi-webapp so it can be regularly built
 + added isStopped() in LifeCycle and AbstractLifeCycle
 + fixed isUserInRole checking for JAASUserRealm
 + fixed ClassCastException in JAASUserRealm.setRoleClassNames(String[])
 + add a maven-jetty-jspc-plugin to do jspc precompilation
 + added examples/test-jaas-webapp
 + (re)make JAAS classes available to webapp classloader
 + CGI example in test webapp
 + Plugin shutdown context before stopping it.
 + Added concept of bufferred endpoint
 + Factored ErrorPageErrorHandler out of WebAppContext
 + Refactored ErrorHandler to avoid statics
 + Transforming classloader does not transform resources.
 + SocketConnector closes all connections in doStop
 + Improved charset handling in URLs
 + minor optimization of bytes to UTF8 strings
 + JETTY-112 ContextHandler checks if started
 + JETTY-113 support optional query char encoding on requests
 + JETTY-114 removed utf8 characters from code
 + JETTY-115 Fixed addHeader
 + added cometd chat demo
 + JETTY-119 cleanedup Security optimizatoin
 + Refactored session lifecycle and additional tests
 + JETTY-121 init not called on externally constructed servlets
 + JETTY-124 always initialize filter caches
 + JETTY-126 handle content > Integer.MAX_VALUE
 + JETTY-123 handle windows UNC paths
 + JETYY-120 SelectChannelConnector closes all connections on stop
 + Added ID constructor to AbstractSessionManager.Session
 + Allow session cookie to be refreshed
 + Added DataFilter configuration to cometd
 + Added extras/setuid to support start as root
 + Apply queryEncoding to getQueryString
 + JETTY-118 ignore extra content after close.
 + HttpGenerator can generate requests
 + Ported HtAccessHandler
 + Start of a client API
 + Session IDs can change worker ID
 + Default soLinger is -1 (disabled)
 + AJP Connector

Jetty-5.1.11 - 8 October 2006
 + fixed ByteBufferOutputStream capacity calculation
 + Fixed AJP handling of certificate length (1494939)
 + Fixed AJP chunk header (1507377)
 + Fixed order of destruction event calls
 + Fix to HttpOutputStream from M.Traverso
 + Default servlet only uses setContentLength on wrapped responses

Jetty-4.2.26 - 8 October 2006
 + Backport of AJP fixes

jetty-6.0.1 - 24 September 2006
 + fixed isUserInRole checking for JAASUserRealm
 + fixed ClassCastException in JAASUserRealm.setRoleClassNames(String[])
 + Improved charset handling in URLs
 + Factored ErrorPageErrorHandler out of WebAppContext
 + Refactored ErrorHandler to avoid statics
 + JETTY-112 ContextHandler checks if started
 + JETTY-114 removed utf8 characters from code
 + JETTY-115 Fixed addHeader
 + JETTY-121 init not called on externally constructed servlets
 + Improved charset handling in URLs
 + minor optimization of bytes to UTF8 strings
 + JETTY-113 support optional query char encoding on requests
 + JETTY-124 always initialize filter caches
 + JETYY-120 SelectChannelConnector closes all connections on stop

jetty-6.0.0 - 10 September 2006
 + SocketConnector closes all connections in doStop
 + Conveniance builder methods for listeners and filters
 + Transforming classloader does not transform resources.
 + Plugin shutdown context before stopping it.

jetty-6.0.0rc4 - 5 September 2006
 + bind jetty-env.xml entries to java:comp/env
 + Fix for JETTY-107. Poor cast in SessionDump demo.
 + Set charset on error pages

jetty-6.0.0rc3 - 1 September 2006
 + pulled 6.0.0 branch
 + turn URLConnection caching off when searching for tlds [JETTY-103]
 + Move MailSessionReference to org.mortbay.naming.factories
 + Less verbose handling of BadResources from bad URLs
 + Avoid double error handling of Bad requests
 + don't warn for content length on head requests
 + temp fix for JETTY-104 (raised glassfish ISSUE-1044) hide
   JSP forced path attribute
 + Fixed JETTY-68. Complete request after sendRedirect
 + Transferred the sslengine patch from the patches directory to extras

jetty-6.0.0rc2 - 25 August 2006
 + use mvn -Dslf4j=false jetty:run to disable use of slf4j logging with jdk1.4/jsp2.0
 + added org.apache.commons.logging package to system classes that can't be overridden by a webapp classloader
 + mvn -Djetty.port=x jetty:run uses port number given for the default connector
 + Fixed NPE when no resource cache
 + Refactored WebXmlConfiguration to allow custom web.xml resource
 + Moved more utility packagtes to the util jar
 + Direct buffer useage is optional
 + Destroy HttpConnection to improve buffer pooling
 + Timestamp in StdErrLog

jetty-6.0.0rc1 - 16 August 2006
 + Support for binding References and Referenceables and javax.mail.Sessions in JNDI
 + Added TransformingWebAppClassLoader for spring 2.0 byte code modification support
 + Ensure classes come before dependencies for plugin [JETTY-90]
 + Fixed FD leak for bad TCP acks. JETTY-63
 + new Server().addHandler(handler) no longer throws NPE [JETTY-87]
 + Change path mapping so that a path spec of /foo/* does not match /foo.bar : JETTY-88
 + add <requestLog> config param to jetty plugin
 + Improve Ssl config JETTY-85 JETTY-86 (TrustManager and SecureRandom are now configurable; better handling of null/default values)
 + parse jsp-property-group in web.xml for additional JSP servlet mappings
 + protected setContentType from being set during include
 + added toString() on JAASUserPrincipal (JETTY-91)
 + added modules/spring with XmlBeanFactory configuration
 + removed support for lowResources from SelectChannelConnector
 + added start of cometd implementation (JSON only)
 + added start of grizzly connector
 + removed org.mortbay. from context system classes configuration
 + -DSTOP.PORT must be specified.
 + moved optional modules to extras
 + fixed bug that caused Response.setStatus to ignore the provided message
 + refactored resource cache
 + Allow direct filling of buffers for uncached static content.
 + Added simple ResourceHandler and FileServer example

jetty-6.0.0rc0 - 7 July 2006
 + change prefix from "jetty6" to just "jetty" for plugin: eg is now mvn jetty:run
 + allow <key> or <name> in <systemProperty> for plugin
 + simplified jetty.xml with new constructor injections
 + added setters and getters on SessionManager API for session related config: cookie name, url parameter name, domain, max age and path.
 + add ability to have a lib/ext dir from which to recursively add all jars and zips to the classpath
 + patch to allow Jetty to use JSP2.1 from Glassfish instead of Jasper from Tomcat
 + fixed classesDirectory param for maven plugin to be configurable
 + ensure explicitly set tmp directory called "work" is not deleted on exit
 + ensure war is only unpacked if war is newer than "work" directory
 + change name of generated tmp directory to be "Jetty_"+host+"_"+port+"_"+contextpath+"_"+virtualhost
 + Cleaned up idle expiry.
 + Ssl algorithm taken from system property
 + Added 8 random letters&digits to Jetty-generated tmp work dir name to ensure uniqueness
 + Simplify runtime resolution of JSP library for plugin
 + Ensure mvn clean cleans the build
 + Do not wrap EofException with EofException
 + reverse order for destroy event listeners
 + added StatisticsHandler and statistics on Connector.
 + Simplified Servlet Context API
 + Added maximum limit to filter chain cache.
 + refactor HttpChannelEndPoint in preparation for SslEngine
 + ContextHandlerCollection addContext and setContextClass
 + Discard excess bytes in header buffer if connection is closing
 + Updated javax code from http://svn.apache.org/repos/asf/tomcat/tc6.0.x/trunk/java/javax@417727
 + Threadpool does not need to be a LifeCycle
 + support graceful shutdown
 + Added WebAppContextClassLoader.newInstance to better support exensible loaders.
 + immutable getParameterMap()
 + support <load-on-startup> for SingleThreadModel
 + changed ServletContext.getResourcePaths()  to not return paths containing double slashes
 + fixed HttpGenerator convertion of non UTF-8: JETTY-82
 + added html module from jetty 5 - but deprecated until maintainer found

jetty-6.0.0beta17 - 1/6/2006
 + Added config to disable file memory mapped buffers for windows
 + Added Request.isHandled()
 + Refactored Synchronization of SelectChannelConnector
 + Recovered repository from Codehaus crash
 + ContextHandler.setConnectors replace setHosts
 + Connector lowResourceMaxIdleTime  implemented.
 + Default servlet checks for aliases resources
 + Added clover reports and enough tests to get >50% coverage
 + Fixed IE SSL issue.
 + Implemented runAs on servlets
 + Flush will flush all bytes rather than just some.
 + Protected WEB-INF and META-INF
 + don't reset headers during forward
 + BoundedThreadPool.doStop waits for threads to complete

jetty-6.0.0beta16 - 12/5/2006
 + remove a couple of System.err.printlns
 + replace backwards compativle API in UrlEncoded

jetty-6.0.0beta15 - 11/5/2006
 + Added Server attribute org.mortbay.jetty.Request.maxFormContentSize
 + Renamed NotFoundHandler to DefaultHandler
 + Added automatic scan of all WEB-INF/jetty-*.xml files for plugin
 + Added <scanTargets> parameter to allow other locations to scan for plugin
 + Major refactor to simplify Server and handler hierarchy
 + setSendServerVersion method added to Server to control sending of Server: http header
 + removed SelectBlockingChannelConnector (unmaintained)
 + Improved HttpException
 + Moved more resources to resources
 + Added ThrottlingFilter and fixed race in Continuations
 + Added taglib resources to 2.1 jsp api jar
 + Reset of timer task clears expiry
 + improved MBeanContainer object removal
 + ContextHandler.setContextPath can be called after start.
 + Fixed handling of params after forward
 + Added --version to start.jar
 + Added embedded examples
 + Simplified DefaultServlet static content buffering
 + readded BoundedThreadPool shrinking (and then fixed resulting deadlock)
 + improved MBean names
 + improved support for java5 jconsole
 + Session scavenger threads from threadpool
 + Thread names include URI if debug set
 + don't accept partial authority in request line.
 + enforce 204 and 304 have no content

jetty-6.0.0beta14 - 9/4/2006
 + ignore dirs and files that don't exist in plugin scanner
 + added support for stopping jetty using "java -jar start.jar --stop"
 + added configurability for webdefault.xml in maven plugin
 + adding InvokerServlet
 + added ProxyServlet
 + stop JDBCUserRealm coercing all credentials to String
 + Change tmp dir of plugin to work to be in line with jetty convention
 + Modify plugin to select JSP impl at runtime
 + Use start.config to select which JSP impl at runtime based on jdk version
 + Added JSP 2.1 APIs from apache
 + Added Jasper 2.1 as jesper (jasper without JCL)
 + Started readding logging to jesper using jdk logging
 + fixed priority of port from url over host header
 + implemented request.isUserInRole
 + securityHandler removed if not used.
 + moved test webapps to examples directory
 + improved contentType handling and test harness
 + fixed forward bug (treated as include)
 + fixed HttpField iterator
 + added jetty-util.jar module
 + added reset to Continuation


jetty-6.0.0beta12 - 16/3/2006
 + Fixed maven plugin JNDI for redeploys
 + Fixed tld discovery for plugin (search dependencies)
 + Fixed JettyPlus for root contexts
 + Fixed error handling in error page
 + Added JSP2.0 demos to test webapp
 + Upgraded jasper to 5.5.15
 + Added provider support to SslListener
 + Log ERROR for runtimeExceptions

jetty-6.0.0beta11 - 14/3/2006
 + added JAAS
 + added webapp-specific JNDI entries
 + added missing Configurations for maven plugin
 + fixed FORM authentication
 + moved dtd and xsd to standard javax location
 + added patch to use joda-time
 + refactored session ID management
 + refactored configuration files and start()
 + fixed ; decoding in URIs
 + Added HttpURI and improved UTF-8 parsing.
 + refactored writers and improved UTF-8 generation.

jetty-6.0.0beta10 25/2/2006
 + Added support for java:comp/env
 + Added support for pluggable transaction manager
 + Forward masks include attributes and vice versa
 + Fixed default servlet handling of includes
 + Additional accessors for request logging
 + added getLocalPort() to connector
 + Fixed content-type for range requests
 + Fix for sf1435795 30sec delay from c taylor
 + Fix for myfaces and include with close
 + Fix sf1431936 don't chunk the chunk
 + Fix http://jira.codehaus.org/browse/JETTY-6. hi byte reader
 + Updates javax to MR2 release

jetty-6.0.0beta9 9/2/2006
 + PathMap for direct context mapping.
 + Refactored chat demo and upgraded prototype.js
 + Continuation cleanup
 + Fixed unraw decoding of query string
 + Fixed dispatch of wrapped requests.
 + Fixed double flush of short content.
 + Added request log.
 + Added CGI servlet.
 + Force a tempdir to be set.
 + Force jasper scratch dir.
 + fixed setLocale bug sf1426940
 + Added TLD tag listener handling.

jetty-6.0.0beta8 24/1/2006
 + fixed dispatch of new session problem. sf:1407090
 + reinstated rfc2616 test harness
 + Handle pipeline requests without hangs
 + Removed queue from thread pool.
 + improved caching of content types
 + fixed bug in overloaded write method on HttpConnection (reported against Tapestry4.0)
 + hid org.apache.commons.logging and org.slf4j packages from webapp
 + maven-jetty6-plugin stopped transitive inclusion of log4j and
   commons-logging from commons-el for jasper
 + patch to remove spurious ; in HttpFields
 + improve buffer return mechanism.
 + conveniance addHandler removeHandler methods
 + maven-jetty6-plugin: ensure compile is done before invoking jetty
 + maven-jetty6-plugin: support all types of artifact dependencies

Jetty-6.0.0Beta7
 + Fixed infinite loop with chunk handling
 + Faster header name lookup
 + removed singleton Container
 + reduced info verbosity
 + null dispatch attributes not in names
 + maven-jetty6-plugin added tmpDirectory property
 + maven-jetty6-plugin stopped throwing an error if there is no target/classes directory

Jetty-6.0.0Beta6
 + Fixed issue with blocking reads
 + Fixed issue with unknown headers
 + optimizations

Jetty-6.0.0Beta5
 + Moved to SVN
 + Fixed writer char[] creations
 + Added management module for mbeans

Jetty-6.0.0Beta4
 + System property support in plugin
 + CVE-2006-2758 Fixed JSP visibility security issue.
 + Improved jetty-web.xml access to org.mortbay classes.
 + Jasper 5.5.12

Jetty-6.0.0Beta3
 + Fixed error in block read
 + Named dispatch.
 + Fixed classloader issue with server classes

Jetty-6.0.0Beta2
 + merged util jar back into jetty jar
 + Simpler continuation API
 + loosely coupled with JSP servlet
 + loosely coupled with SLF4J
 + Improved reuse of HttpField values and cookies.
 + Improved buffer return

Jetty-6.0.0Beta1
 + Servlet 2.5 API
 + SSL connector
 + maven2 plugin
 + shutdown hook
 + refactored start/stop
 + Implemented all listeners
 + Error pages
 + Virtual hosts
 + Multiple select sets

Jetty-6.0.0Beta0
 + Maven 2 build
 + Dispatcher parameters
 + UTF-8 encoding for URLs
 + Fixed blocking read

Jetty-6.0.0APLPA3
 + Added demo for Continuations
 + Jasper and associated libraries.

Jetty-6.0.0ALPHA2
 + Continuations - way cool way to suspend a request and retry later.
 + Dispatchers
 + Security

Jetty-6.0.0ALPHA1
 + Filters
 + web.xml handling

Jetty-6.0.0ALPHA0
 * Totally rearchitected and rebuilt, so 10 years of cruft could be removed!
 * Improved "dependancy injection" and "inversion of control" design of components
 * Improved "interceptor" design of handlers
 * Smart split buffer design allows large buffers to only be allocated to active connections. The
   resulting memory savings allow very large buffers to be used, which increases the chance of efficient
   asynchronous flushing and of avoiding chunking.
 * Optional use of NIO Buffering so that efficient direct buffers and memory mapped files can be
   used.
 * Optional use of NIO non-blocking scheduling so that threads are not allocated per connection.
 * Optional use of NIO gather writes, so that for example a HTTP header and a memory mapped
 * file may be sent as sent is a single operation.
 - Missing Security
 - Missing Request Dispatchers
 - Missing web.xml based configuration
 - Missing war support


Jetty-5.1.11RC0 - 5 April 2006
 + stop JDBCUserRealm forcing all credentials to be String
 + force close with shutdownOutput for win32
 + NPE protection if desirable client certificates
 + Added provider support to SslListener
 + logging improvements for servlet and runtime exceptions
 + Fixed AJP handling of ;jsessionid.
 + improved contentType param handling

Jetty-5.1.10 - 5 January 2006
 + Fixed path aliasing with // on windows.
 + Fix for AJP13 with multiple headers
 + Fix for AJP13 with encoded path
 + Remove null dispatch attributes from getAttributeNames
 + Put POST content default back to iso_8859_1. GET is UTF-8 still

Jetty-4.2.25 - 4 Jan 2006
 + Fixed aliasing of // for win32

Jetty-5.1.9 - 7 December 2005
 + Fixed wantClientAuth(false) overriding netClientAuth(true)

Jetty-6.0.0betaX -
 + See http://jetty.mortbay.org/jetty6 for 6.0 releases

Jetty-5.1.8 - 7 December 2005
 + Fixed space in URL issued created in 5.1.6

Jetty-5.1.7 - 7 December 2005
Jetty-5.1.7rc0 - 6 December 2005
 + improved server stats
 + char encoding for MultiPartRequest
 + fixed merging of POST params in dispatch query string.
 + protect from NPE in dispatcher getValues
 + Updated to 2.6.2 xerces
 + JSP file servlet mappings copy JspServlet init params.
 + Prefix servlet context logs with org.mortbay.jetty.context
 + better support for URI character encodings
 + use commons logging jar instead of api jar.

Jetty-5.1.6 - 18 November 2005
 + CVE-2006-2758 Fixed JSP visibility security issue.
 + Improved jetty-web.xml access to org.mortbay classes.

Jetty-5.1.5 - 10 November 2005
 + Improved shutdown hook
 + Improved URL Decoding
 + Improved mapping of JSP files.

Jetty-5.1.5rc2 - 7 October 2005
 + Reverted dispatcher params to RI rather than spec behaviour.
 + ProxyHandler can handle chained proxies
 + unsynchronized ContextLoader
 + ReFixed merge of Dispatcher params
 + public ServerMBean constructor
 + UTF-8 encoding for URLs
 + Response.setLocale will set locale even if getWriter called.

Jetty-5.1.5rc1 - 23 August 2005
 + upgraded to commons logging 1.0.4
 + Release commons logging factories when stopping context.
 + Fixed illegal state with chunks and 100 continue - Tony Seebregts
 + Fixed PKCS12Import input string method
 + Fixed merge of Dispatcher parameters
 + Encoded full path in ResourceHandler directory listing
 + handle extra params after charset in header
 + Fixed 100-continues with chunking and early commit

Jetty-5.1.5rc0 - 16 August 2005
 + Fixed component remove memory leak for stop/start cycles
 + Facade over commons LogFactory so that discovery may be avoided.
 + Applied ciphersuite patch from tonyj
 + Authenticators use servlet sendError
 + CGI sets SCRIPT_FILENAME
 + HttpTunnel timeout
 + NPE protection for double stop in ThreadedServer
 + Expect continues only sent if input is read.

Jetty-5.1.4 - 5 June 2005
 + Fixed FTP close issue.
 + setup MX4J with JDK1.5 in start.config
 + set classloader during webapp doStop
 + NPE protection in ThreadedServer
 + ModelMBean handles null signatures
 + Change JAAS impl to be more flexible on finding roles

Jetty-5.1.4rc0 - 19 April 2005
 + ServletHttpContext correctly calls super.doStop.
 + HttpServer delegates component handling to Container.
 + Allow ServletHandler in normal HttpContext again.
 + Stop start.jar putting current directory on classpath.
 + More protection from null classloaders.
 + Turn off web.xml validation for JBoss.

Jetty-5.1.3 - 7 April 2005
 + Some minor code janitorial services

Jetty-4.2.24 - 7 April 2005

Jetty-5.1.3rc4 - 31 March 2005
 + Moved servlet request wrapping to enterContextScope for geronimo security
 + refixed / mapping for filters
 + Allow XmlConfiguration to start with no object.
 + updated to mx4j 3.0.1
 + rework InitialContextFactory to use static 'default' namespace
 + make java:comp/env immutable for webapps as per J2EE spec

Jetty-5.1.3rc3 - 20 March 2005
 + removed accidental enablement of DEBUG for JettyPlus jndi in log4j.properties
 + fixed "No getter or setter found" mbean errors

Jetty-5.1.3rc2 - 16 March 2005
 + Updated JSR154Filter for ERROR dispatch
 + Fixed context to _context refactory error

Jetty-5.1.3rc1 - 13 March 2005
 + Fixed typo in context-param handling.
 + update to demo site look and feel.
 + Fixed principal naming in FormAuthenticator
 + JettyPlus updated to JOTM 2.0.5, XAPool 1.4.2

Jetty-4.2.24rc1
 + Fixed principal naming in FormAuthenticator

Jetty-5.1.3rc0 - 8 March 2005
 + Flush filter chain caches on servlet/filter change
 + Fixed rollover filename format bug
 + Fixed JSR154 error dispatch with explicit pass of type.
 + Allow system and server classes to be configured for context loader.
 + IOException if EOF read during chunk.
 + Fixed HTAccess crypt salt handling.
 + Added simple xpath support to XmlParser
 + Added TagLibConfiguration to search for listeners in TLDs.
 + Added SslListener for 1.4 JSSE API.
 + Fixed moderate load preventing ThreadPool shrinking.
 + Added logCookie and logLatency support to NCSARequestLog
 + Added new JAAS callback to allow extra login form fields in authentication

Jetty-4.2.24rc0 - 8 March 2005
 + Back ported Jetty 5 ThreadedServer and ThreadPool
 + Added logCookie and logLatency support to NCSARequestLog

Jetty-5.1.2 - 18 January 2005
 + Added id and ref support to XmlConfiguration
 + Cleaned up AbstractSessionManager synchronization.
 + Fixed potential concurrent login problem with JAAS
 + Apply patch #1103953

Jetty-4.2.23 - 16 January 2005
 + Cleaned up AbstractSessionManager synchronization.
 + Fixed potential concurrent login problem with JAAS

Jetty-5.1.2pre0 - 22 December 2004
 + Fixed case of Cookie parameters
 + Support Secure and HttpOnly in session cookies
 + Modified useRequestedID handling to only use IDs from other contexts
 + Added global invalidation to AbstractSessionManager
 + UnavailableException handling from handle
 + Fixed suffix filters

Jetty-4.2.23RC0 - 17 December 2004
 + LineInput handles readers with small internal buffer
 + Added LogStream to capture stderr and stdout to logging
 + Support Secure and HttpOnly in session cookies
 + Build unsealed jars

Jetty-5.1.1 - 1 December 2004

Jetty-5.1.1RC1
 + Some minor findbugs code cleanups
 + Made more WebApplicationHandle configuration methods public.
 + Fixed ordering of filters with multiple interleaved mappings.
 + Allow double // within URIs
 + Applied patch for MD5 hashed credentials for MD5

Jetty-5.1.1RC0 - 17 November 2004
 + fix for adding recognized EventListeners
 + fix commons logging imports to IbmJsseListener
 + added new contributed shell start/stop script
 + excluded ErrorPageHandler from standard build in extra/jdk1.2 build

Jetty-5.1.0 - 14 November 2004

Jetty-5.1.RC1 - 24 October 2004
 + Allow JSSE listener to be just confidential or just integral.
 + Fixed NPE for null contenttype
 + improved clean targets
 + when committed setHeader is a noop rather than IllegalStateException
 + Partially flush writers on every write so content length can be detected.
 + Build unsealed jars
 + default / mapping does not apply to Filters
 + many minor cleanups suggested from figbug utility
 + Allow multiple accepting threads

Jetty-5.1.RC0 - 11 October 2004
 + Fixed many minor issues from J2EE 1.4 TCK testing
See sf.net bugs 1031520 - 1032205
 + Refactored, simplified and optimized HttpOutputStream
 + LineInput handles readers with small internal buffer
 + Added LogStream to capture stderr and stdout to logging
 + Added filter chain cache
 + Added JSR77 servlet statistic support
 + Refactored webapp context configurations
 + Added LifeCycle events and generic container.
 + Upgraded to ant-1.6 for jasper
 + Fixed HTAccessHandler
 + JBoss 4.0.0 support

Jetty-5.0.0 - 10 September 2004

Jetty-5.0.RC4 - 5 September 2004
 + Fixed configuration of URL alias checking
 + JettyJBoss: Use realm-name from web.xml if present, otherwise use security-domain from jboss-web.xml

Jetty-5.0.RC3 - 28 August 2004
 + DIGEST auth handles qop, stale and maxNonceAge.
 + Less verbose warning for non validating xml parser.
 + fixed jaas logout for jetty-jboss
 + fixed deployment of ejb-link elements in web.xml with jboss
 + Update to jasper 5.0.27
 + Added parameters for acceptQueueSize and lowResources level.
 + Changed default URI encoding to UTF-8
 + Fixes to work with java 1.5
 + JettyPlus upgrade to XAPool 1.3.3. and HSQLDB 1.7.2
 + JettyPlus addition of pluggable DataSources
 + Always say close for HTTP/1.0 non keep alive.

Jetty-4.2.22 - 23 August
 + fixed jaas logout for jetty-jboss integration
 + fixed deployment of ejb-link elements in web.xml for jboss
 + Added parameters for acceptQueueSize and lowResources level.

Jetty-5.0.RC2 - 2 July 2004
 + Fixed DIGEST challenge delimiters
 + HTAccess calls UnixCrypt correctly
 + integrated jetty-jboss with jboss-3.2.4
 + Error dispatchers are always GET requests.
 + OPTIONS works for all URLs on default servlet
 + add JMX support for JettyPlus
 + add listing of java:comp/env for webapp with JMX
 + make choice of override of JNDI ENC entries: config.xml or web.xml
 + Default servlet may use only pathInfo for resource
 + Fixed session leak in j2ee
 + Fixed no-role security constraint combination.
 + Fix to use runas roles during servlet init and destroy
 + Fixed JAAS logout
 + HttpContext sendError for authentication errors

Jetty-4.2.21 - 2 July 2004
 + integrated jetty-jboss with jboss-3.2.4
 + add JMX support for JettyPlus
 + add listing of java:comp/env for webapp with JMX
 + make choice of override of JNDI ENC entries: config.xml or web.xml
 + Fixed JAAS logout

Jetty-5.0.RC1 - 24 May 2004
 + Changed to apache 2.0 license
 + added extra/etc/start-plus.config to set up main.class for jettyplus
 + maxFormContentLength may be unlimited with <0 value
 + Fixed HTTP tunnel timeout setting.
 + Improved handling of exception from servlet init.
 + FORM auth redirects to context on a re-auth
 + Handle multiple virutal hosts from JBoss 3.2.4RC2

Jetty-4.2.20 - 22 May 2004
 + maxFormContentLength may be unlimited with <0 value
 + Fixed HTTP tunnel timeout setting.
 + Improved handling of exception from servlet init.
 + FORM auth redirects to context on a re-auth

Jetty-5.0.0RC0 - 7 April 2004
 + Updated JettyPlus to JOTM 1.4.3 (carol-1.5.2, xapool-1.3.1)
 + ServletContext attributes wrap HttpContext attributes.
 + Factored out XML based config from WebApplicationContext
 + Improved RequestLog performance
 + Fixed j2se 1.3 problem with HttpFields
 + Default servlet respectes servlet path
 + Fixed setCharacterEncoding for parameters.
 + Fixed DOS problem
 + Worked around bad jboss URL handler in XMLParser
 + Forced close of connections over stop/start
 + ProxiedFor field support added to NCSARequestLog
 + Fixed Default servlet for non empty servlet paths
 + Updated mx4j to V2
 + Updated jasper to 5.0.19
 + Changed dist naming convention to lowercase

Jetty-4.2.20RC0 - 7 April 2004
 + Worked around bad jboss URL handler in XMLParser
 + Forced close of connections over stop/start
 + HttpFields protected headers
 + ProxiedFor field support added to NCSARequestLog
 + Fixed Default servlet for non empty servlet paths
 + Changed dist naming convention to lowercase

Jetty-4.2.19 - 19 Mar 2004
 + Fixed DOS attack problem

Jetty-5.0.beta2 - 12 Feb 2004
 + Added skeleton JMX MBean for jetty plus
 + Fixed HEAD with empty chunk bug.
 + Fixed jetty.home/work handling
 + Fixed setDate thread safety
 + Fixed SessionManager init
 + Improved low thread handling
 + FileResource better handles non sun JVM
 + Monitor closes socket before exit
 + Updated to Japser 5.0.16
 + RequestDispatcher uses request encoding for query params
 + Fixed busy loop in threadpool run
 + Reorganized ServletHolder init
 + Added log4j context repository to jettyplus
 + NPE guard for no-listener junit deployment
 + Added experimental NIO listeners again.
 + fixed filter dispatch configuration.
 + fixed lazy authentication with FORMs

Jetty-4.2.18 - 1 Mar 2004
 + Added log4j context repository to jettyplus
 + NPE guard for no-listener junit deployment
 + Improved log performance
 + Fixed j2se 1.3 problem with HttpFields
 + Suppress some more IOExceptions
 + Default servlet respectes servlet path

Jetty-4.2.17 - 1 Feb 2004
 + Fixed busy loop in threadpool run
 + Reorganized ServletHolder init

Jetty-4.2.16 - 30 Jan 2004
 + Fixed setDate multi-cpu race
 + Improved low thread handling
 + FileResource better handles non sun JVM
 + Fixed HttpTunnel for JDK 1.2
 + Monitor closes socket before exit
 + RequestDispatcher uses request encoding for query params
 + Update jasper to 4.1.29

Jetty-5.0.beta1 - 24 December 2003
 + SecurityConstraints not reset by stop() on custom context
 + Fixed UnixCrypt handling in HTAccessHandler
 + Added patch for JBoss realm single sign on
 + Reorganized FAQ
 + Env variables for CGI
 + Removed support for old JBoss clustering

Jetty-4.2.15 - 24 December 2003
 + SecurityConstraints not reset by stop() on custom context
 + Fixed UnixCrypt handling in HTAccessHandler
 + Added patch for JBoss realm single sign on
 + Environment variables for CGI
 + Removed support for old JBoss clustering

Jetty-5.0.beta0 - 22 November 2003
 + Removed support for HTTP trailers
 + PathMap uses own Map.Entry impl for IBM JVMs
 + Use ${jetty.home}/work or WEB-INF/work for temp directories if present
 + Protect ThreadPool.run() from interrupted exceptions
 + Added org.mortbay.http.ErrorHandler for error pages.
 + Fixed init race in HttpFields cache
 + Allow per listener handlers
 + Added MsieSslHandler to handle browsers that don't grok persistent SSL (msie 5)
 + Respect content length when decoding form content.
 + JBoss integration uses writer rather than stream for XML config handling
 + Expire pages that contain set-cookie as per RFC2109 recommendation
 + Updated jasper to 5.0.14beta
 + Removed the CMR/CMP distributed session implementation

Jetty-4.2.15rc0 - 22 November 2003
 + PathMap uses own Map.Entry impl for IBM JVMs
 + Race in HttpFields cache
 + Use ${jetty.home}/work or WEB-INF/work for temp directories if present
 + Protect ThreadPool.run() from interrupted exceptions
 + Added org.mortbay.http.ErrorHandler for error pages.
 + JsseListener checks UserAgent for browsers that can't grok persistent SSL (msie5)
 + Removed the CMR/CMP distributed session implementation

Jetty-4.2.14 - 04 November 2003
 + respect content length when decoding form content.
 + JBoss integration uses writer rather than stream for XML config handling
 + Fixed NPE in SSO
 + Expire pages that contain set-cookie as per RFC2109 recommendation

Jetty-5.0.alpha3 - 19 October 2003
 + Reworked Dispatcher to better support cross context sessions.
 + Use File.toURI().toURL() when jdk 1.2 alternative is available.
 + Priority added to ThreadPool
 + replaced win32 service with http://wrapper.tanukisoftware.org
 + FileClassPath derived from walk of classloader hierarchy.
 + Implemented security constraint combinations
 + Set TransactionManager on JettyPlus datasources and pools
 + Fixed null pointer if no sevices configured for JettyPlus
 + Updated jasper and examples to 5.0.12
 + Lazy authentication if no auth constraint.
 + Restore servlet handler after dispatch
 + Allow customization of HttpConnections
 + Failed requests excluded from duration stats

Jetty-4.2.14RC1 - 19 October 2003
 + Reworked Dispatcher to better support cross context sessions.
 + Added UserRealm.logout and arrange for form auth
 + Allow customization of HttpConnections
 + Failed requests excluded from

Jetty-4.2.14RC0 - 7 October 2003
 + Correctly setup context classloader in cross context dispatch.
 + Put a semi busy loop into proxy tunnels for IE problems
 + Fixed handling of error pages for IO and Servlet exceptions
 + updated extra/j2ee to jboss 3.2.1+
 + Use File.toURI().toURL() when jdk 1.2 alternative is available.
 + cookie timestamps are in GMT
 + Priority on ThreadedServer
 + replaced win32 service with http://wrapper.tanukisoftware.org
 + Build fileclasspath from a walk of the classloaders
 + Set TransactionManager on JettyPlus datasources and pools
 + Fixed null pointer if no sevices configured for JettyPlus
 + Fixed comments with embedded double dashes on jettyplus.xml file

Jetty-5.0.alpha2 - 19 September 2003
 + Use commons logging.
 + Use log4j if extra is present.
 + Improved JMX start.
 + Update jakarta examples
 + Correctly setup context classloader in cross context dispatch.
 + Turn off validation without non-xerces errors
 + minor doco updates.
 + moved mailing lists to sourceforge.
 + Put a semi busy loop into proxy tunnels for IE problems
 + MultipartRequest supports multi value headers.
 + XML entity resolution uses URLs not Resources
 + Implemented ServletRequestListeners as optional filter.
 + Moved error page mechanism to be webapp only.
 + Fixed error page handling of IO and Servlet exceptions.

Jetty-5.0.alpha1 - 12 August 2003
 + Switched to mx4j
 + Improve combinations of Security Constraints
 + Implemented locale encoding mapping.
 + Synced with 4.2.12
 + Updated to Jasper 5.0.7
 + Server javadoc from war

Jetty-5.0.alpha0 - 16 Jul 2003
 + Compiled against 2.4 servlet spec.
 + Implemented remote/local addr/port methods
 + Updated authentication so that a normal Principal is used.
 + updated to jasper 5.0.3
 + Implemented setCharaterEncoding
 + Implemented filter-mapping <dispatcher> element
 + Implemented Dispatcher forward attributes.

Jetty-4.2.12 - 12 August 2003
 + Restore max inactive interval for session manager
 + Removed protection of org.mortbay.http attributes
 + Fixed parameter ordering for a forward request.
 + Fixed up HTAccessHandler
 + Improved error messages from ProxyHandler
 + Added missing S to some OPTIONS strings
 + Added open method to threaded server.
 + FORMAuthenticator does 403 with empty error page.
 + Fixed MIME types for chemicals
 + Padding for IE in RootNotFoundHandler

Jetty-4.2.11 - 12 July 2003
 + Fixed race in servlet initialization code.
 + Cookie params all in lower case.
 + Simplified AJP13 connection handling.
 + Prevent AJP13 from reordering query.
 + Support separate Monitor class for start
 + Branched for Jetty 5 development.

Jetty-4.2.10 - 7 July 2003
 + Updates to JettyPlus documentation
 + Updates to Jetty tutorial for start.jar, jmx etc

Jetty-4.2.10pre2 - 4 July 2003
 + Improvement to JettyPlus config of datasources and connection pools
 + Addition of mail service for JettyPlus
 + Move to Service-based architecture for JettyPlus features
 + Re-implementation of JNDI
 + Many improvements in JettyPlus java:comp handling
 + Allow multiple security-role-ref elements per servlet.
 + Handle Proxy-Connection better
 + Cleaned up alias handling.
 + Confidential redirection includes query
 + handle multiple security role references
 + Fixed cookie handling for old cookies and safari
 + Restricted ports in ProxyHandler.
 + URI always encodes %
 + Session statistics
 + XmlConfiguration can get/set fields.

Jetty-4.2.10pre1 - 2 June 2003
 + Fixed JSP code visibility problem introduced in Jetty-4.2.10pre0
 + Added stop.jar
 + Added SSO implementation for FORM authentication.
 + WebApplicationContext does not reassign defaults descriptor value.
 + Fixed AJP13 protocol so that request/response header enums are correct.
 + Fixed form auth success redirect after retry, introduced in 4.2.9rc1
 + Trace support is now optional (in AbstractHttpHandler).
 + Deprecated forced chunking.
 + Form authentication remembers URL over 403
 + ProxyHandler has improved test for request content
 + Removed support of org.mortbay.http.User role.
 + Fixed problem with shared session for inter context dispatching.

Jetty-4.2.10pre0 - 5 May 2003
 + Moved Log4JLogSink into JettyPlus
 + Added ability to override jetty startup class by using -Djetty.server on runline
 + Incorporate JettyPlus jotm etc into build.
 + Massive reorg of the CVS tree.
 + Incorporate jetty extra and plus into build
 + Integrate with JAAS
 + Apply the append flag of RolloverFileOutputStream constructor.
 + RolloverFileOutputStream manages Rollover thread.
 + New look and feel for www site.
 + Fixed table refs in JDBCUserRealm.
 + Allow params in form auth URLs
 + Updated to jasper jars from tomcat 4.1.24
 + Allow query params in error page URL.
 + ProxyHandler checks black and white lists for Connect.
 + Merge multivalued parameters in dispatcher.
 + Fixed CRLF bug in MultiPartRequest
 + Warn if max form content size is reached.
 + getAuthType returns CLIENT_CERT instead of CLIENT-CERT.
 + getAuthType maps the HttpServletRequest final strings.
 + FORM Authentication is serializable for session distribution.

Jetty-4.2.9 - 19 March 2003
 + Conditional headers check after /dir to /dir/ redirection.

Jetty-4.2.9rc2 - 16 March 2003
 + Fixed build.xml for source release
 + Made rfc2068 PUT/POST Continues support optional.
 + Defaults descriptor has context classloader set.
 + Allow dispatch to j_security_check
 + Added X-Forwarded-For header in ProxyHandler
 + Updated included jmx jars

Jetty-4.2.9rc1 - 6 March 2003
 + Work around URLClassloader not handling leading /
 + Dump servlet can load resources for testing now.
 + Added trust manager support to SunJsseListener.
 + Added support for client certs to AJP13.
 + Cleaned up includes
 + Removed checking for single valued headers.
 + Optional 2.4 behaviour for sessionDestroyed notification.
 + Stop proxy url from doing user interaction.
 + Turn request log buffering off by default.
 + Reduced default context cache sizes (Total 1MB file 100KB).
 + ProxyHandler has black and white host list.
 + Added requestlog to HttpContext.
 + Allow delegated creation of WebApplication derivations.
 + Check Data contraints before Auth constraints

Jetty-4.2.8_01 - 18 February 2003
 + Patched first release of 4.2.8 with correct version number
 + Fixed CGI servlet to handle multiple headers.
 + Added a SetResponseHeadersHandler, can set P3P headers etc.
 + ProxyHandler can handle multiple cookies.
 + Fixed AdminServlet to handle changed getServletPath better.
 + Default servlet can have own resourceBase.
 + Rolled back SocketChannelListener to 4.2.5 version
 + Added option to resolve remote hostnames.  Defaults to off.
 + Added MBeans for Servlets and Filters
 + Moved ProxyHandler to the src1.4 tree

Jetty-4.2.7 - 4 February 2003
 + Upgraded to JSSE 1.0.3_01 to fix security problem.
 + Fixed proxy tunnel for non persistent connections.
 + Relative sendRedirect handles trailing / correctly.
 + Changed PathMap to conform to / getServletPath handling.

Jetty-4.2.6 - 24 January 2003
 + Improved synchronization on AbstractSessionManager.
 + Allow AJP13 buffers to be resized.
 + Fixed LineInput problem with expanded buffers.
 + ClientCertAuthentication updates request.
 + Fixed rel sendRedirects for root context.
 + Added HttpContext.setHosts to restrict context by real interface.
 + Added MBeans for session managers
 + Improved SocketChannelListener contributed.
 + Added version to HttpServerMBean.

Jetty-4.2.5 - 14 January 2003
 + Fixed pathParam bug for ;jsessionid
 + Don't process conditional headers and ranges for includes
 + Added Log4jSink in the contrib directory.
 + Fixed requestedSessionId null bug.

Jetty-4.2.4 - 4 January 2003
 + Fixed stop/start handling of servlet context
 + Reuse empty LogSink slots.
 + HTAccessHandler checks realm as well as htpassword.
 + Clear context listeners after stop.
 + Clear context attributes after stop.
 + Use requestedSessionId as default session ID.
 + Added MBeans for handlers
 + Upgraded jasper to 4.1.18

Jetty-4.2.4rc0 - 12 December 2002
 + Simplified ThreadedServer
 + Use ThreadLocals for ByteArrayPool to avoid synchronization.
 + Use Version to reset HttpFields
 + Cheap clear for HttpFields
 + Fixed setBufferSize NPE.
 + Cleaned up some unused listener throws.
 + Handle chunked form data.
 + Allow empty host header.
 + Avoid optional 100 continues.
 + Limit form content size.
 + Handle = in param values.
 + Added HttpContext.flushCache
 + Configurable root context.
 + RootNotFoundHandler to help when no context found.
 + Update jasper to 4.1.16beta
 + Fixed dir listing from jars.
 + Dir listings in UTF8
 + Character encoding handling for GET requests.
 + Removed container transfer encoding handling.
 + Improved setBufferSize handling
 + Code logs objects rather than strings.
 + Better access to session manager.
 + Fixed isSecure and getScheme for SSL over AJP13
 + Improved ProxyHandler to the point is works well for non SSL.
 + Implemented RFC2817 CONNECT in ProxyHandler
 + Added gzip content encoding support to Default and ResourceHandler

Jetty-4.2.3 - 2 December 2002
 + Removed aggressive threadpool shrinkage to avoid deadlock on SMP machines.
 + Fixed some typos
 + Added links to Jetty Powered page
 + Clean up of ThreadedServer.stop()
 + Updated bat scripts
 + Added PKCS12Import class to import PKCS12 key directly
 + removed old HttpContext.setDirAllowed()
 + added main() to org.mortbay.http.Version
 + Check form authentication config for leading /
 + Cleaner servlet stop to avoid extra synchronization on handle
 + org.mortbay.http.HttpContext.FileClassPathAttribute

Jetty-4.2.2 - 20 November 2002
 + Fixed sendRedirect for non http URLS
 + Fixed URI query recycling for persistent connections
 + Fixed handling of empty headers
 + Added EOFException to reduce log verbosity on closed connections.
 + Avoided bad buffer status after closed connection.

Jetty-4.2.1 - 18 November 2002
 + Fixed bad optimization in UrlEncoding
 + Re-enabled UrlEncoding test harnesses

Jetty-4.2.0 - 16 November 2002
 + Fixed AJP13 buffer size.
 + Fixed remove listener bug.
 + Fixed include of Invoker servlet.
 + Restrict 304 responses to seconds time resolution.
 + Use IE date formatting for speed.
 + Removed jasper source and just include jars from 4.1.12
 + Worked around JVM1.3 bug for JSPs
 + Lowercase jsessionid for URLs only.
 + Made NCSARequestLog easier to extend.
 + Added definitions for RFC2518 WebDav response codes.
 + Removed remaining non portable getBytes() calls
 + Added upload demo to dump servlet.
 + Many more optimizations.

Jetty-4.1.4 - 16 November
 + Fixed ContextLoader parent delegation bug
 + Fixed remove SocketListener bug.
 + Fixed Invoker servlet for RD.include
 + Use IE date formatting for last-modified efficiency
 + Last modified handling uses second resolution.
 + Made NCSARequestLog simpler to extend.

Jetty-4.2.0rc1 - 2 November 2002
 + Support default mime mapping defined by *
 + Recycling of HttpFields class.
 + Renamed Filter application methods.
 + Fixed firstWrite after commit.
 + Fixed ContextLoader parent delegation bug.
 + Fixed problem setting the size of chunked buffers.
 + Removed unused Servlet and Servlet-Engine headers.
 + Fixed servletpath on invoker for named servlets.
 + Fixed directory resource bug in JarFileResource.
 + Improved handling of 2 byte encoded characters within forms.

Jetty-4.2.0rc0 - 24 October 2002
 + Greg's birthday release!
 + Added embedded iso8859 writer to HttpOutputStream.
 + Removed duplicate classes from jar
 + Fixed RolloverFileOutputStream without date.
 + Fixed SessionManager initialization
 + Added authenticator to admin.xml
 + Fixed Session timeout NPE.

 Jetty-4.1.3 - 24 October 2002
 + Fixed RolloverFileOutputStream without date.
 + Fixed SessionManager initialization
 + Added authenticator to admin.xml
 + Fixed Session timeout NPE.

Jetty-4.0.6 - 24 October 2002
 + Clear interrupted status in ThreadPool
 + Fixed forward query string handling
 + fixed forward attribute handling for jsp-file servlets
 + Fixed setCharacterEncoding to work with getReader
 + Fixed handling of relative sendRedirect after forward.
 + Fixed virtual hosts temp directories.

Jetty-4.2.0beta0 - 13 October 2002
 + New ThreadPool implementation.
 + New Buffering implementation.
 + New AJP13 implementation.
 + Removed Dispatcher dependancy on ServletHttpContext
 + getNamedDispatcher(null) returns containers default servlet.
 + unquote charset in content type
 + Stop/Start filters in declaration order.
 + Use "standard" names for default,jsp & invoker servlets.
 + Fixed caching of directories to avoid shared buffers.
 + Fixed bad log dir detection
 + Fix Session invalidation bug
 + Build without jmx
 + 404 instead of 403 for WEB-INF requests
 + FORM authentication sets 403 error page
 + Allow %3B encoded ; in URLs
 + Allow anonymous realm
 + Update jasper to 4.1.12 tag

Jetty-4.1.2 - 13 October 2002
 + Some AJP13 optimizations.
 + getNamedDispatcher(null) returns containers default servlet.
 + unquote charset in content type
 + Stop/Start filters in declaration order.
 + Use "standard" names for default,jsp & invoker servlets.
 + Fixed caching of directories to avoid shared buffers.
 + Fixed bad log dir detection
 + Fix Session invalidation bug
 + Build without jmx
 + 404 instead of 403 for WEB-INF requests
 + FORM authentication sets 403 error page
 + Allow %3B encoded ; in URLs
 + Allow anonymous realm
 + Update jasper to 4.1.12 tag

Jetty-4.1.1 - 30 September 2002
 + Fixed client scripting vulnerability with jasper2.
 + Merged LimitedNCSARequestLog into NCSARequestLog
 + Fixed space in resource name handling for jdk1.4
 + Moved launcher/src to src/org/mortbay/start
 + Fixed infinite recursion in JDBCUserRealm
 + Avoid setting sotimeout for optimization.
 + String comparison of If-Modified-Since headers.
 + Touch files when expanding jars
 + Deprecated maxReadTime.
 + Cache directory listings.

Jetty-4.1.0 - 22 September 2002
 + Fixed CGI+windows security hole.
 + Fixed AJP13 handling of mod_jk loadbalancing.
 + Stop servlets in opposite order to start.
 + NCSARequest log buffered default
 + WEB-INF/classes before WEB-INF/lib
 + Sorted directory listings.
 + Handle unremovable tempdir.
 + Context Initparams to control session cookie domain, path and age.
 + ClientCertAuthenticator protected from null subjectDN
 + Added LimitedNCSARequestLog
 + Use javac -target 1.2 for normal classes

Jetty-4.1.0RC6 - 14 September 2002
 + Don't URL encode FileURLS.
 + Improved HashUserRealm doco
 + FormAuthenticator uses normal redirections now.
 + Encode URLs of Authentication redirections.
 + Added logon.jsp for no cookie form authentication.
 + Extended Session API to pass request for jvmRoute handling
 + Fixed problem with AJP 304 responses.
 + Improved look and feel of demo
 + Cleaned up old debug.
 + Added redirect to welcome file option.

Jetty-4.1.0RC5 - 8 September 2002
 + AJP13Listener caught up with HttpConnection changes.
 + Added commandPrefix init param to CGI
 + More cleanup in ThreadPool for idle death.
 + Improved errors for misconfigured realms.
 + Implemented security-role-ref for isUserInRole.

Jetty-4.1.0RC4 - 30 August 2002
 + Included IbmJsseListener in the contrib directory.
 + Updated jasper2 to 4.1.10 tag.
 + Reverted to 302 for all redirections as all clients do not understand 303
 + Created statsLock sync objects to avoid deadlock when stopping.

Jetty-4.1.0RC3 - 28 August 2002
 + Fixed security problem for suffix matching with trailing "/"
 + addWebApplications encodes paths to allow for spaces in file names.
 + Improved handling of PUT,DELETE & MOVE.
 + Improved handling of path encoding in Resources for bad JVMs
 + Added buffering to request log
 + Created and integrated the Jetty Launcher
 + Made Resource canonicalize it's base path for directories
 + Allow WebApplicationHandler to be used with other handlers.
 + Added defaults descriptor to addWebApplications.
 + Allow FORM auth pages to be within security constraint.

Jetty-4.1.0RC2 - 20 August 2002
 + Conveninace setClassLoaderJava2Compliant method.
 + Clear interrupted status in ThreadPool
 + Fixed HttpFields cache overflow
 + Improved ByteArrayPool to handle multiple sizes.
 + Added HttpListener.bufferReserve
 + Use system line separator for log files.
 + Updated to Jasper2 (4_1_9 tag)
 + Build ant, src and zip versions with the release

Jetty-4.1.0RC1 - 11 August 2002
 + Fixed forward query string handling
 + Fixed setCharacterEncoding to work with getReader
 + Fixed getContext to use canonical contextPathSpec
 + Improved the return codes for PUT
 + Made HttpServer serializable
 + Updated international URI doco
 + Updated jasper to CVS snapshot 200208011920
 + Fixed forward to jsp-file servlet
 + Fixed handling of relative sendRedirect after forward.

Jetty-4.1.0RC0 - 31 July 2002
 + Fixed getRealPath for packed war files.
 + Changed URI default charset back to ISO_8859_1
 + Restructured Password into Password and Credentials
 + Added DigestAuthenticator
 + Added link to a Jetty page in Korean.
 + Added ExpiryHandler which can set a default Expires header.

Jetty-4.0.5 - 31 July 2002
 + Fixed getRealPath for packed war files.
 + Reversed order of ServletContextListener.contextDestroyed calls
 + Fixed getRequestURI for RD.forward to return new URI.

Jetty-4.1.B1 - 19 July 2002
 + Updated mini.http.jar target
 + CGI Servlet, pass all HTTP headers through.
 + CGI Servlet, catch and report program invocation failure status.
 + CGI Servlet, fixed suffix mapping problem.
 + CGI Servlet, set working directory for exec
 + Support HTTP/0.9 requests again
 + Reversed order of ServletContextListener.contextDestroyed calls
 + Moved dynamic servlet handling to Invoker servlet.
 + Moved webapp resource handling to Default servlet.
 + Sessions create attribute map lazily.
 + Added PUT,DELETE,MOVE support to webapps.
 + Added 2.4 Filter dispatching support.

Jetty-3.1.9 - 15 July 2002
 + Allow doHead requests to be forwarded.
 + Fixed race in ThreadPool for minThreads <= CPUs

Jetty-4.1.B0 - 13 July 2002
 + Added work around of JDK1.4 bug with NIO listener
 + Moved 3rd party jars to $JETTY_HOME/ext
 + Fixed ThreadPool bug when minThreads <= CPUs
 + close rather than disable stream after forward
 + Allow filter init to access servlet context methods.
 + Keep notFoundContext out of context mapping lists.
 + mod_jk FAQ
 + Fixed close problem with load balancer.
 + Stopped RD.includes closing response.
 + RD.forward changes getRequestURI.
 + NCSARequestLog can log to stderr

Jetty-4.1.D2 - 24 June 2002
 + Support trusted external authenticators.
 + Moved jmx classes from JettyExtra to here.
 + Set contextloader during webapplicationcontext.start
 + Added AJP13 listener for apache integration.
 + Fixed ChunkableOutputStream close propagation
 + Better recycling of HttpRequests.
 + Protect session.getAttributeNames from concurrent modifications.
 + Allow comma separated cookies and headers
 + Back out Don't chunk 30x empty responses.
 + Conditional header tested against welcome file not directory.
 + Improved ThreadedServer stopping on bad networks
 + Use ThreadLocals to avoid unwrapping in Dispatcher.

Jetty-4.0.4 - 23 June 2002
 + Back out change: Don't chunk 30x empty responses.
 + Conditional header tested against welcome file not directory.
 + Improved ThreadedServer stopping on bad networks

Jetty-4.0.3 - 20 June 2002
 + WebapplicationContext.start sets context loader
 + Fixed close propagation of on-chunked output streams
 + Force security disassociation.
 + Better recycling of HttpRequests.
 + Protect session.getAttributeNames from concurrent modifications.
 + Allow session manager to be initialized when set.
 + Fixed japanese locale
 + Allow comma separated cookies and headers

Jetty-4.1.D1 - 8 June 2002
 + Recycle servlet requests and responses
 + Added simple buffer pool.
 + Reworked output buffering to keep constant sized buffers.
 + Don't chunk 30x empty responses.
 + Fixed "" contextPaths in Dispatcher.
 + Removed race for the starting of session scavaging
 + Fixed /foo/../bar// bug in canonical path.
 + Merged ResourceBase and SecurityBase into HttpContext

Jetty-4.0.2 - 6 June 2002
 + Fixed web.dtd references.
 + Fixed handler/context start order.
 + Added OptimizeIt plug
 + Fixed /foo/../bar// bug in canonical path.
 + Don't chunk 30x empty responses.
 + Fixed "" contextPaths in Dispatcher.
 + Removed race for the starting of session scavaging

Jetty-3.1.8 - 6 June 2002
 + Made SecurityConstraint.addRole() require authentication.
 + Fixed singled threaded dynamic servlets
 + Fixed no slash context redirection.
 + Fixed /foo/../bar// bug in canonical path.

Jetty-4.1.D0 - 5 June 2002
 + The 4.1 Series started looking for even more performance
within the 2.3 specification.
 + Removed the HttpMessage facade mechanism
 + BRAND NEW WebApplicationHandler & WebApplicationContext
 + Added TypeUtil to reduce Integer creation.
 + General clean up of the API for for MBean getters/setters.
 + Experimental CLIENT-CERT Authenticator
 + Restructured ResourceHandler into ResourceBase
 + Fixed web.dtd references.
 + Fixed handler/context start order.
 + Added OptimizeIt plug.

Jetty-4.0.1 - 22 May 2002
 + Fixed contextclassloader on ServletContextEvents.
 + Support graceful stopping of context and server.
 + Fixed "null" return from getRealPath
 + OutputStreamLogSink config improvements
 + Updated jasper to 16 May snapshot

Jetty-4.0.1RC2 - 14 May 2002
 + Better error for jre1.3 with 1.4 classes
 + Cleaned up RD query string regeneration.
 + 3DES Keylength was being reported as 0. Now reports 168 bits.
 + Implemented the run-as servlet tag.
 + Added confidential and integral redirections to HttpListener
 + Fixed ServletResponse.reset() to resetBuffer.

Jetty-4.0.1RC1 - 29 April 2002
 + Improved flushing of chunked responses
 + Better handling if no realm configured.
 + Expand ByteBuffer full limit with capacity.
 + Fixed double filtering of welcome files.
 + Fixed FORM authentication auth of login page bug.
 + Fixed setTempDirectory creation bug
 + Avoid flushes during RequestDispatcher.includes

Jetty-4.0.1RC0 - 18 April 2002
 + Updated Jasper to CVS snapshot from Apr 18 18:50:59 BST 2002
 + Pass pathParams via welcome file forward for jsessionid
 + Extended facade interfaces to HttpResponse.sendError
 + Moved basic auth handling to HttpRequest
 + AbstractSessionManager sets contextClassLoader for scavanging
 + Set thread context classloader for webapp load-on-startup inits
 + Added extract arg to addWebApplications
 + Fixed delayed response bug:
Stopped HttpConnection consuming input from timedout connection.
 + DTD allows static "Get" and "Set" methods to be invoked.

Jetty-4.0.0 - 22 March 2002
 + Updated tutorial configure version
 + Added IPAddressHandler for IP restrictions
 + Updated contributors.
 + Minor documentation updates.
 + Jetty.sh cygwin support

Jetty-4.0.RC3 - 20 March 2002
 + Fixed ZZZ offset format to +/-HHMM
 + Updated history
 + JDBCUserRealm instantiates JDBC driver
 + ContextInitialized notified before load-on-startup servlets.
 + Suppress WriterOutputStream warning.
 + Changed html attribute order for mozilla quirk.

Jetty-4.0.RC2 - 12 March 2002
 + Fixed security constraint problem with //
 + Fixed version for String XmlConfigurations
 + Fixed empty referrer in NCSA log.
 + Dont try to extract directories
 + Added experimental nio SocketChannelListener
 + Added skeleton load balancer
 + Fixed column name in JDBCUserRealm
 + Remove last of the Class.forName calls.
 + Removed redundant sessionID check.
 + Security FAQ
 + Disabled the Password EXEC mechanism by default

Jetty-3.1.7 - 12 Mar 2002
 + Fixed security problem with constraints being bypassed with //
in URLs

Jetty-4.0.RC1 - 06 March 2002
 + Added ContentEncodingHandler for compression.
 + Fixed filter vs forward bug.
 + Improved efficiency of quality list handling
 + Simplified filter API to chunkable streams
 + XmlParser is validating by default. use o.m.x.XmlParser.NotValidating property to change.
 + contextDestroyed event sent before destruction.
 + Minor changes to make HttpServer work on J2ME CVM
 + Warn if jdk 1.4 classes used on JVM <1.4
 + WebApplication will use ContextLoader even without WEB-INF directory.
 + FileResource depends less on FilePermissions.
 + Call response.flushBuffer after service to flush wrappers.
 + Empty suffix for temp directory.
 + Contributors list as an image to prevent SPAM!
 + Fixed recursive DEBUG loop in Logging.
 + Updated jetty.sh to always respect arguments.

Jetty-3.1.6 - 28 Feb 2002
 + Implemented 2.3 clarifications to security constraint semantics
PLEASE REVIEW YOUR SECURITY CONSTRAINTS (see README).
 + Empty suffix for temp directory.
 + Fixed HttpFields remove bug
 + Set Listeners default scheme
 + LineInput can handle any sized marks
 + HttpResponse.sendError makes a better attempt at finding an error page.
 + Dispatcher.forward dispatches directly to ServletHolder to avoid
premature exception handling.

Jetty-4.0.B2 - 25 Feb 2002
 + Minor Jasper updates
 + Improve handling of unknown URL protocols.
 + Improved default jetty.xml
 + Adjust servlet facades for welcome redirection
 + User / mapping rather than /* for servlet requests to static content
 + Accept jetty-web.xml or web-jetty.xml in WEB-INF
 + Added optional JDK 1.4 src tree
 + o.m.u.Frame uses JDK1.4 stack frame handling
 + Added LoggerLogSink to direct Jetty Logs to JDK1.4 Log.
 + Start ServletHandler as part of the FilterHandler start.
 + Simplified addWebApplication
 + Added String constructor to XmlConfiguration.
 + Added org.mortbay.http.JDBCUserRealm
 + Init classloader for JspServlet
 + Slightly more agressive eating unused input from non persistent connection.

Jetty-4.0.B1 - 13 Feb 2002
 + WriterOutputStream so JSPs can include static resources.
 + Suppress error only for IOExceptions not derivitives.
 + HttpConnection always eats unused bodies
 + Merged HttpMessage and Message
 + LineInput waits for LF after CF if seen CRLF before.
 + Added setClassLoader and moved getFileClassPath to HttpContext
 + Updated examples webapp from tomcat
 + getRequestURI returns encoded path
 + Servlet request destined for static content returns paths as default servlet

Jetty-4.0.B0 - 4 Feb 2002
 + Implemented 2.3 security constraint semantics
PLEASE REVIEW YOUR SECURITY CONSTRAINTS (see README).
 + Stop and remove NotFound context for HttpServer
 + HttpContext destroy
 + Release process builds JettyExtra
 + Welcome files may be relative
 + Fixed HttpFields remove bug
 + Added Array element to XMLConfiguration
 + Allow listener schemes to be set.
 + Added index links to tutorial
 + Renamed getHttpServers and added setAnonymous
 + Updated crimson to 1.1.3
 + Added hack for compat tests in watchdog for old tomcat stuff
 + Added AbstractSessionManager
 + Support Random Session IDs in HashSessionManager.
 + Common handling of TRACE
 + Updated tutorial and FAQ
 + Reduce object count and add hash width to StringMap
 + Factor out RolloverFileOutputStream from OutputStreamLogSink
 + Remove request logSink and replace with RequestLog using
RolloverFileOutputStream
 + Handle special characters in resource file names better.
 + Welcome file dispatch sets requestURI.
 + Removed triggers from Code.

Jetty-4.0.D4 - 14 Jan 2002
 + Prevent output after forward
 + Handle ServletRequestWrappers for Generic Servlets
 + Improved handling of UnavailableException
 + Extract WAR files to standard temp directory
 + URI uses UTF8 for % encodings.
 + Added BlueRibbon campaign.
 + RequestDispatcher uses cached resources for include
 + Improved HttpResponsse.sendError error page matching.
 + Fixed noaccess auth demo.
 + FORM auth caches UserPrincipal
 + Added isAuthenticated to UserPrincipal

Jetty-4.0.D3 - 31 Dec 2001
 + Fixed cached filter wrapping.
 + Fixed getLocale again
 + Patch jasper to 20011229101000
 + Removed limits on mark in LineInput.
 + Corrected name to HTTP_REFERER in CGI Servlet.
 + Fixed UrlEncoding for % + combination.
 + Generalized temp file handling
 + Fixed ContextLoader lib handling.
 + DateCache handles misses better.
 + HttpFields uses DateCache more.
 + Moved admin port to 8081 to avoid JBuilder
 + Made Frame members private and fixed test harness
 + cookies with maxAge==0 expire on 1 jan 1970
 + setCookie always has equals

Jetty-3.1.5 - 11 Dec 2001
 + setCookie always has equals for cookie value
 + cookies with maxage==0 expired 1 jan 1970
 + Fixed formatting of redirectURLs for NS4.08
 + Fixed ChunableInputStream.resetStream bug.
 + Ignore IO errors when trying to persist connections.
 + Allow POSTs to static resources.
 + stopJob/killStop in ThreadPool to improve stopping
ThreadedServer on some platforms.
 + Branched at Jetty_3_1

Jetty-4.0.D2 - 2 Dec 2001
 + Removed most of the old doco, which needs to be
rewritten and added again.
 + Restructured for demo and test hierarchies
 + Fixed formatting of redirect URLs.
 + Removed ForwardHandler.
 + Removed Demo.java (until updated).
 + Made the root context a webapplication.
 + Moved demo docroot/servlets to demo directory
 + added addWebApplications auto discovery
 + Disabled last forwarding by setPath()
 + Removed Request set methods (will be replaced)
 + New event model to decouple from beans container.
 + Better handling of charset in form encoding.
 + Allow POSTs to static resources.
 + Fixed ChunableInputStream.resetStream bug.
 + Ignore IO errors when trying to persist connections.
 + Allow POSTs to static resources.
 + stopJob/killStop in ThreadPool to improve stopping
ThreadedServer on some platforms.

Jetty-4.0.D1 - 14 Nov 2001
 + Fixed ServletHandler with no servlets
 + Fixed bug with request dispatcher parameters
 + New ContextLoader implementation.
 + New Dispatcher implementation
 + Added Context and Session Event Handling
 + Added FilterHolder
 + Added FilterHandler
 + Changed HandlerContext to HttpContext
 + Simplified ServletHandler
 + Removed destroy methods
 + Simplified MultiMap

Jetty-4.0.D0 - 06 Nov 2001
 + Branched from Jetty_3_1 == Jetty_3_1_4
 + 2.3 Servlet API
 + 1.2 JSP API
 + Jasper from tomcat4
 + Start SessionManager abstraction.
 + Added examples webapp from tomcat4
 + Branched at Jetty_3_1

Jetty-3.1.4 - 06 Nov 2001
 + Added RequestLogFormat to allow extensible request logs.
 + Support the ZZZ timezone offset format in DateCache
 + HTAccessHandler made stricter on misconfiguration
 + Generate session unbind events on a context.stop()
 + Default PathMap separator changed to ":,"
 + PathMap now ignores paths after ; or ? characters.
 + Remove old stuff from contrib that had been moved to extra
 + getRealPath accepts \ URI separator on platforms using \ file separator.

Jetty-3.1.3 - 26 Oct 2001
 + Fix security problem with trailing special characters.
Trailing %00 enabled JSP source to be viewed or other
servlets to be bypassed.
 + Fixed several problems with external role authentication.
Role authentication in JBoss was not working correctly and
there were possible object leaks. The fix required an API
change to UserPrinciple and UserRealm.
 + Allow a per context UserRealm instance.
 + Upgraded JSSE to 1.0.2
 + Improved FORM auth handling of role failure.
 + Improved Jasper debug output.
 + Improved ThreadedServer timeout defaults
 + Fixed binary files in CVS
 + Fixed Virtual hosts to case insensitive.
 + PathMap spec separator changed from ',' to ':'. May be set with
org.mortbay.http.PathMap.separators system property.
 + Correct dispatch to error pages with javax attributes set.

Jetty-3.1.2 - 13 Oct 2001
 + Fixed double entry on PathMap.getMatches
 + Fixed servlet handling of non session url params.
 + Fixed attr handling in XmlParser.toString
 + Fixed request log date formatting
 + Fixed NotFoundHandler handling of unknown methods
 + Fixed FORM Authentication username.
 + Fixed authentication role handling in FORM auth.
 + FORM authentication passes query params.
 + Added short delay to shutdown hook for JVM bug.
 + Added ServletHandler.sessionCount()
 + Added run target to ant
 + Changed 304 responses for Opera browser.
 + Changed JSESSIONID to jsessionid
 + Log OK state after thread low warnings.
 + Changed unsatisfiable range warnings to debug.
 + Further improvements in handling of shutdown.

Jetty-3.1.1 - 27 Sep 2001
 + Fixed jar manifest format - patched 28 Sep 2001
 + Removed JDK 1.3 dependancy
 + Fixed ServletRequest.getLocale().
 + Removed incorrect warning for WEB-INF/lib jar files.
 + Handle requestdispatcher during init.
 + Use lowercase tags in html package to be XHTML-like.
 + Correctly ignore auth-constraint descriptions.
 + Reduced verbosity of bad URL errors from IIS virus attacks

Jetty-3.1.0 - 21 Sep 2001
 + Added long overdue Tutorial documentation.
 + Improved some other documentation.
 + Fix ResourceHandler cache invalidate.
 + Fix ServletResponse.setLocale()
 + Fix reuse of Resource
 + Fix Jetty.bat for spaces.
 + Fix .. handling in URI
 + Fix REFFERER in CGI
 + Fix FORM authentication on exact patterns
 + Fix flush on stop bug in logs.
 + Fix param reading on CGI servlet
 + New simplified jetty.bat
 + Improved closing of listeners.
 + Optimized List creation
 + Removed win32 service.exe
 + Added HandlerContext.registerHost

Jetty-3.1.rc9 - 02 Sep 2001
 + Added bin/orgPackage.sh script to change package names.
 + Changed to org.mortbay domain names.
 + Form auth login and error pages relative to context path.
 + Fixed handling of rel form authentication URLs
 + Added support for Nonblocking listener.
 + Added lowResourcePersistTimeMs for more graceful degradation when
we run out of threads.
 + Patched Jasper to 3.2.3.
 + Added handlerContext.setClassPaths
 + Fixed bug with non cookie sessions.
 + Format cookies in HttpFields.

Jetty-3.1.rc8 - 22 Aug 2001
 + Support WEB-INF/web-jetty.xml configuration extension for webapps
 + Allow per context log files.
 + Updated sponsors page
 + Added HttpServer statistics
 + Don't add notfound context.
 + Many major and minor optimizations:
* ISO8859 conversion
* Buffer allocation
* URI pathAdd
* StringMap
* URI canonicalPath
* OutputStreamLogSink replaces WriterLogSink
 + Separation of URL params in HttpHandler API.
 + Fixed handling of default mime types
 + Allow contextpaths without leading /
 + Removed race from dynamic servlet initialization.

Jetty-3.1.rc7 - 9 Aug 2001
 + Fix bug in sendRedirect for HTTP/1.1
 + Added doco for Linux port redirection.
 + Don't persist connections if low on threads.
 + Added shutdown hooks to Jetty.Server to trap Ctl-C
 + Fixed bug with session ID generation.
 + Added FORM authentication.
 + Remove old context path specs
 + Added UML diagrams to Jetty architecture documentation.
 + Use Enumerations to reduce conversions for servlet API.
 + Optimized HttpField handling to reduce object creatiyon.
 + ServletRequest SSL attributes in line with 2.2 and 2.3 specs.
 + Dump Servlet displays cert chains
 + Fixed redirect handling by the CGI Servlet.
 + Fixed request.getPort for redirections from 80
 + Added utility methods to ServletHandler for wrapping req/res pairs.
 + Added method handling to HTAccessHandler.
 + ServletResponse.sendRedirect puts URLs into absolute format.

Jetty-3.1.rc6 - 10 Jul 2001
 + Avoid script vulnerability in error pages.
 + Close persistent HTTP/1.0 connections on missing Content-Length
 + Use exec for jetty.sh run
 + Improved SSL debugging information.
 + KeyPairTool can now load cert chains.
 + KeyPairTool is more robust to provider setup.
 + Fixed bug in B64Code. Optimised B64Code.
 + Added Client authentication to the JsseListener
 + Fixed a problem with Netscape and the acrobat plugin.
 + Improved debug output for IOExceptions.
 + Updated to JSSE-1.0.2, giving full strength crypto.
 + Win32 Service uses Jetty.Server instead of HttpServer.
 + Added getResource to HandleContext.
 + WebApps initialize resourceBase before start.
 + Fixed XmlParser to handle xerces1.3 OK
 + Added Get element to the XmlConfiguration class.
 + Added Static calls to the XmlConfiguration class.
 + Added debug and logging config example to demo.xml
 + Moved mime types and encodings to property bundles.
 + RequestDispatch.forward() uses normal HandlerContext.handle()
path if possible.
 + Cleaned up destroy handling of listeners and contexts.
 + Removed getConfiguration from LifeCycleThread to avoid JMX clash.
 + Cleaned up Win32 Service server creation.
 + Moved gimp image files to Jetty3Extra

Jetty-3.1.rc5 - 1 May 2001
 + Added build target for mini.jetty.jar - see README.
 + Major restructing of packages to separate servlet dependancies.
  c.m.XML  - moved XML dependant classes from c.m.Util
  c.m.HTTP - No servlet or XML dependant classes:
  c.m.Jetty.Servlet - moved from c.m.HTTP.Handler.Servlet
  c.m.Servlet - received some servlet dependant classes from HTTP.
 + Added UnixCrypt support to c.m.U.Password
 + Added HTaccessHandler to authenitcate against apache .htaccess files.
 + Added query param handling to ForwardHandler
 + Added ServletHandler().setUsingCookies().
 + Optimized canonical path calculations.
 + Warn and close connections if content-length is incorrectly set.
 + Request log contains bytes actually returned.
 + Fixed handling of empty responses at header commit.
 + Fixed ResourceHandler handling of ;JSESSIONID
 + Fixed forwarding to null pathInfo requests.
 + Fixed handling of multiple cookies.
 + Fixed EOF handling in MultiPartRequest.
 + Fixed sync of ThreadPool idleSet.
 + Fixed jetty.bat classpath problems.

Jetty-3.0.6 - 26 Apr 2001
 + Fixed handling of empty responses at header commit.
 + Fixed ResourceHandler handling of ;JSESSIONID
 + Fixed forwarding to null pathInfo requests.
 + Fixed EOF handlding in MultiPartRequest.
 + Fixed sync of ThreadPool idleSet.
 + Load-on-startup the JspServlet so that precompiled servlets work.

Jetty-3.1.rc4 - 14 April 2001
 + Include full versions of JAXP and Crimson
 + Added idle thread getter to ThreadPool.
 + Load-on-startup the JspServlet so that precompiled servlets work.
 + Removed stray debug println from the Frame class.

Jetty-3.0.5 - 14 Apr 2001
 + Branched from 3.1 trunk to fix major errors
 + Fixed LineInput bug EOF
 + Improved flush ordering for forwarded requests.
 + Turned off range handling by default until bugs resolved
 + Don't chunk if content length is known.
 + fixed getLocales handling of quality params
 + Created better random session ID
 + Resource handler strips URL params like JSESSION.
 + Fixed session invalidation unbind notification to conform with spec
 + Load-on-startup the JspServlet so that precompiled servlets work.

Jetty-3.1.rc3 - 9 April 2001
 + Implemented multi-part ranges so that acrobat is happy.
 + Simplified multipart response class.
 + Improved flush ordering for forwarded requests.
 + Improved ThreadPool stop handling
 + Frame handles more JIT stacks.
 + Cleaned up handling of exceptions thrown by servlets.
 + Handle zero length POSTs
 + Start session scavenger if needed.
 + Added ContentHandler Observer to XmlParser.
 + Allow webapp XmlParser to be observed for ejb-ref tags etc.
 + Created better random session ID

Jetty-3.1.rc2 - 30 Mar 2001
 + Lifecycle.start() may throw Exception
 + Added MultiException to throw multiple nested exceptions.
 + Improved logging of nested exceptions.
 + Only one instance of default MIME map.
 + Use reference JAXP1.1 for XML parsing.y
 + Version 1.1 of configuration dtd supports New objects.
 + Improved handling of Primitive classes in XmlConfig
 + Renamed getConnection to getHttpConnection
 + fixed getLocales handling of quality params
 + fixed getParameter(name) handling for multiple values.
 + added options to turn off ranges and chunking to support acrobat requests.

Jetty-3.1.rc1 - 18 Mar 2001
 + Moved JMX and SASL handling to Jetty3Extra release
 + Fixed problem with ServletContext.getContext(uri)
 + Added Jetty documentation pages from JettyWiki
 + Cleaned up build.xml script
 + Minimal handling of Servlet.log before initialization.
 + Various SSL cleanups
 + Resource handler strips URL params like JSESSION.

Jetty-3.1.rc0 - 23 Feb 2001
 + Added JMX management framework.
 + Use Thread context classloader as default context loader parent.
 + Fixed init order for unnamed servlets.
 + Fixed session invalidation unbind notification to conform with spec
 + Improved handling of primitives in utilities.
 + Socket made available via HttpConnection.
 + Improved InetAddrPort and ThreadedServer to reduce DNS lookups.
 + Dynamic servlets may be restricted to Context classloader.
 + Reoganized packages to allowed sealed Jars
 + Changed getter and setter methods that did not conform to beans API.

Jetty-3.0.4 - 23 Feb 2001
 + Fixed LineInput bug with split CRLF.

Jetty-3.0.3 - 3 Feb 2001
 + Fixed pipelined request buffer bug.
 + Handle empty form content without exception.
 + Allow Log to be disabled before initialization.
 + Included new Jetty Logo
 + Implemented web.xml servlet mapping to a JSP
 + Fixed handling of directories without trailing /

Jetty-3.0.2 - 13 Jan 2001
 + Replaced ResourceHandler FIFO cache with LRU cache.
 + Greatly improved buffering in ChunkableOutputStream
 + Padded error bodies for IE bug.
 + Improved HTML.Block efficiency
 + Improved jetty.bat
 + Improved jetty.sh
 + Handle unknown status reasons in HttpResponse
 + Ignore included response updates rather than IllegalStateException
 + Removed classloading stats which were causing circular class loading problems.
 + Allow '+' in path portion of a URL.
 + Try ISO8859_1 encoding if can't find ISO-8859-1
 + Restructured demo site pages.
 + Context specific security permissions.
 + Added etc/jetty.policy as example policy file.

Jetty-3.0.1 - 20 Dec 2000
 + Fixed value unbind notification for session invalidation.
 + Removed double null check possibility from ServletHolder

Jetty-3.0.0 - 17 Dec 2000
 + Improved jetty.sh logging
 + Improved dtd resolution in XML parser.
 + Fixed taglib parsing
 + Fixed rel path handling in default configurations.
 + Optional extract war files.
 + Fixed WriterLogSink init bug
 + Use inner class to avoid double null check sync problems
 + Fixed rollover bug in WriterLogSink

Jetty-3.0.0.rc8 - 13 Dec 2000
 + Optional alias checking added to FileResource.  Turned on by default
on all platforms without the "/" file separator.
 + Mapped *.jsp,*.jsP,*.jSp,*.jSP,*.Jsp,*.JsP,*.JSp,*.JSP
 + Tidied handling of ".", ".." and "//" in resource paths
 + Protected META-INF as well as WEB-INF in web applications.
 + Jetty.Server catches init exceptions per server
 + getSecurityHandler creates handler at position 0.
 + SysV unix init script
 + Improved exit admin handling
 + Change PathMap handling of /* to give precedence over suffix mapping.
 + Forward to welcome pages rather than redirect.
 + Removed special characters from source.
 + Default log options changed if in debug mode.
 + Removed some unused variables.
 + Added ForwardHandler
 + Removed security constraint on demo admin server.
 + Patched jasper to tomcat 3.2.1

Jetty-3.0.0.rc7 - 02 Dec 2000
 + Fixed security problem with lowercase WEB-INF uris on windows.
 + Extended security constraints (see README and WebApp Demo).
 + Set thread context classloader during handler start/stop calls.
 + Don't set MIME-Version in response.
 + Allow dynamic servlets to be served from /
 + Handle multiple inits of same servlet class.
 + Auto add a NotFoundHandler if needed.
 + Added NotFoundServlet
 + Added range handling to ResourceHandler.
 + CGI servlet handles not found better.
 + WEB-INF protected by NotFoundServlet rather than security constraint.
 + PUT, MOVE disabled in WebApplication unless defaults file is passed.
 + Conditionals apply to puts, dels and moves in ResourceHandler.
 + URIs accept all characters < 0xff.
 + Set the AcceptRanges header.
 + Depreciated RollOverLogSink and moved functionality to an
improved WriterLogSink.
 + Changed log options to less verbose defaults.
 + ThreadedServer.forceStop() now makes a connection to itself to handle non-premptive close.
 + Double null lock checks use ThreadPool.__nullLockChecks.
 + Split Debug servlet out of Admin Servlet.
 + Added Com.mortbay.HTTP.Handler.Servlet.Context.LogSink attribute
to Servlet Context. If set, it is used in preference to the system log.

Jetty-3.0.0.rc6 - 20 Nov 2000
 + RequestDispatcher.forward() only resets buffer, not headers.
 + Added ServletWriter that can be disabled.
 + Resource gets systemresources from it's own classloader.
 + don't include classes in release.
 + Allow load-on-startup with no content.
 + Fixed RollOverFileLogSink bug with extra log files.
 + Improved Log defaults
 + Don't start HttpServer log sink on add.
 + Admin servlet uses unique links for IE.
 + Added Win32 service support
 + Reduced risk of double null check sync problem.
 + Don't set connection:close for normal HTTP/1.0 responses.
 + RequestDispatcher new queries params replace old.
 + Servlet init order may be negative.
 + Corrected a few of the many spelling mistakes.
 + Javadoc improvements.
 + Webapps serve dynamics servlets by default.
 + Warn for missing WEB-INF or web.xml
 + Sessions try version 1 cookies in set-cookie2 header.
 + Session cookies are given context path
 + Put extra server and servlet info in header.
 + Version details in header can be suppressed with System property
java.com.mortbay.HTTP.Version.paranoid
 + Prevent reloading dynamic servlets at different paths.
 + Implemented resource aliases in HandlerContext - used by Servlet Context
 + Map tablib configuration to resource aliases.
 + Implemented customizable error pages.
 + Simple stats in ContextLoader.
 + Allow HttpMessage state to be manipulated.
 + Allow multiple set cookies.

Jetty-3.0.0.rc5 - 12 Nov 2000
 + Default writer encoding set by mime type if not explicitly set.
 + Relax webapp rules, accept no web.xml or no WEB-INF
 + Pass flush through ServletOut
 + Avoid jprobe race warnings in DateCache
 + Allow null cookie values
 + Servlet exceptions cause 503 unavailable rather than 500 server error
 + RequestDispatcher can dispatch static resources.
 + Merged DynamicHandler into ServletHandler.
 + Added debug form to Admin servlet.
 + Implemented servlet load ordering.
 + Moved JSP classpath hack to ServletHolder
 + Removed Makefile build system.
 + Many javadoc cleanups.

Jetty-2.4.9 - 12 Nov 2000
 + HttpListener ignore InterruptedIOExceptions
 + HttpListener default max idle time = 20s
 + HtmlFilter handles non default encodings
 + Writing HttpRequests encodes path
 + HttpRequest.write uses ISO8859_1 encoding.

Jetty-3.0.0.rc4 - 6 Nov 2000
 + Provide default JettyIndex.properties
 + Fixed mis-synchronization in ThreadPool.stop()
 + Fixed mime type mapping bug introduced in RC3
 + Ignore more IOExceptions (still visible with debug).

Jetty-3.0.0.rc3 - 5 Nov 2000
 + Changed ThreadPool.stop for IBM 1.3 JVM
 + Added bin/jetty.sh run script.
 + upgraded build.xml to ant v1.2
 + Set MaxReadTimeMs in all examples
 + Further clean up of the connection close actions
 + Moved unused classes from com.mortbay.Util to com.mortbay.Tools in
new distribution package.
 + Handle mime suffixes containing dots.
 + Added gz tgz tar.gz .z mime mappings.
 + Fixed default mimemap initialization bug
 + Optimized persistent connections by recycling objects
 + Added HandlerContext.setHttpServerAccess for trusted contexts.
 + Set the thread context class loader in HandlerContext.handle
 + Prevent servlet setAttribute calls to protected context attributes.
 + Removed redundant context attributes.
 + Implemented mime mapping in webapplications.
 + Strip ./ from relative resources.
 + Added context class path dynamic servlet demo

Jetty-3.0.0.rc2 - 29 Oct 2000
 + Replaced ISO-8859-1 literals with StringUtil static
 + Pass file based classpath to JspServlet (see README).
 + Prevented multiple init of ServletHolder
 + ErlEncoding treats params without values as empty rather than null.
 + Accept public DTD for XmlConfiguration (old style still supported).
 + Cleaned up non persistent connection close.
 + Accept HTTP/1. as HTTP/1.0 (for netscape bug).
 + Fixed thread name problem in ThreadPool

Jetty-3.0.0.rc1 - 22 Oct 2000
 + Added simple admin servlet.
 + Added CGI to demo
 + Added HashUserRealm and cleaned up security constraints
 + Added Multipart request and response classes from Jetty2
 + Moved and simplified ServletLoader to ContextLoader.
 + Initialize JSP with classloader.
 + All attributes in javax. java. and com.mortbay. name spaces to be set.
 + Partial handling of 0.9 requests.
 + removed Thread.destroy() calls.
 + Cleaned up exception handling.

Jetty-2.4.8 23 Oct 2000
 + Fixed bug with 304 replies with bodies.
 + Improved win32 make files.
 + Fixed closing socket problem

Jetty-3.0.B05 - 18 Oct 2000
 + Improved null returns to get almost clean watchdog test.
 + Cleaned up response committing and flushing
 + Handler RFC2109 cookies (like any browser handles them!)
 + Added default webapp servlet mapping /servlet/name/*
 + Improved path spec interpretation by looking at 2.3 spec
 + Implemented security-role-ref for servlets
 + Protected servletConfig from downcast security problems
 + Made test harnesses work with ant.
 + improved ant documentation.
 + Removed most deprecation warnings
 + Fixed JarFileResource to handle jar files without directories.
 + Implemented war file support
 + Java2 style classloading
 + Improved default log format for clarity.
 + Separated context attributes and initParams.

Jetty-3.0.B04 - 12 Oct 2000
 + Restricted context mapping to simple model for servlets.
 + Fixed problem with session ID in paths
 + Added modified version of JasperB3.2 for JSP
 + Moved FileBase to docroot
 + Merged and renamed third party jars.
 + Do not try multiple servlets for a request.
 + Implemented Context.getContext(uri)
 + Added webdefault.xml for web applications.
 + Redirect to index files, so index.jsp works.
 + Filthy hack to teach jasper JspServer Jetty classpath

Jetty-3.0.B03 - 9th Oct 2000
 + Expanded import package.*; lines
 + Expanded leading tabs to spaces
 + Improved Context to Handler contract.
 + Parse but not handler startup ordering in web applications.
 + Send request log via a LogSink
 + Added append mode in RolloverFileLogSink
 + Made LogSink a Lifecycle interface
 + Improved handler toString
 + Redirect context only paths.
 + Pass object to LogSink
 + Implemented request dispatching.
 + Redo dynamic servlets handling
 + Improved Log rollover.
 + Simplified path translation and real path calculation.
 + Catch stop and destroy exceptions in HttpServer.stop()
 + Handle ignorable spaces in XmlConfiguration
 + Handle ignorable spaces in WebApplication
 + Warn about explicit sets of WebApplication
 + Remove 411 checks as IE breaks this rule after redirect.
 + Removed last remnants JDK 1.1 support
 + Added release script

Jetty-2.4.7 - 6th Oct 2000
 + Allow Objects to be passed to LogSink
 + Set content length on errors for keep alive.
 + Added encode methods to URI
 + Improved win32 build
 + fixes to SSL doco
 + Support key and keystore passwords
 + Various improvements to  ServletDispatch, PropertyTree and
associated classes.

Jetty-3.0.B02 - 24st Aug 2000
 + Fixed LineInput bug with SSL giving CR pause LF.
 + Fixed HTTP/1.0 input close bug
 + Fixed bug in TestRFC2616
 + Improved ThreadedServer stop and destroy
 + Use resources in WebApplication
 + Added CGI servlet

Jetty-3.0.B01 - 21st Aug 2000
 + SSL implemented with JsseListener
 + Partial implementation of webapp securitycontraints
 + Implemented more webapp configuration
 + Switched to the aelfred XML parser from microstar, which is
only partially validating, but small and lightweight

Jetty-2.4.6 - 16th Aug 2000
 + Turn Linger off before closing sockets, to allow restart.
 + JsseListener & SunJsseListener added and documented
 + com.mortbay.Util.KeyPairTool added to handle openSSL SSL keys.
 + Minor changes to compile with jikes.
 + Added passive mode methods to FTP

Jetty-3.0.A99 - 10 Aug 2000
 + Implemented jetty.xml configuration
 + Added Xmlconfiguration utility
 + ServletLoader simplied and uses ResourcePath
 + Replaced FileHandler with ResourceHandler
 + Use SAX XML parsing instead of DOM for space saving.
 + Removed FileBase. Now use ResourceBase instead
 + Added Resource abstraction
 + Make it compile cleanly with jikes.
 + Re-added commented out imports for JDK-1.1 compile

Jetty-3.0.A98 - 20 July 2000
 + Implemented Jetty demos and Site as Web Application.
 + Implemented WebApplicationContext
 + Switched to JDK1.2 only
 + ServletRequest.getServerPort() returns 80 rather than 0
 + Fixed constructor to RolloverFileLogSink
 + Improved synchronization on LogSink
 + Allow HttpRequest.toString() handles bad requests.

Jetty-3.0.A97 - 13 July 2000
 + Tempory request log implementation
 + Less verbose debug
 + Better tuned SocketListener parameters
 + Started RequestDispatcher implementation.
 + Added WML mappings
 + Fixed makefiles for BSD ls
 + Fixed persistent commits with no content (eg redirect+keep-alive).
 + Implemented servlet isSecure().
 + Implemented servlet getLocale(s).
 + Formatted version in server info string.
 + Protect setContentLength from a late set in default servlet
HEAD handling.
 + Added error handling to LifeCycleThread
 + implemented removeAttribute on requests

Jetty-2.4.5 - 9th July 2000
 + Don't mark a session invalid until after values unbound.
 + Formatted version in server info.
 + Added HtmlExpireFilter and removed response cache
revention from HtmlFilter.
 + Fixed transaction handling in JDBC wrappers

Jetty-3.0.A96 - 27 June 2000
 + Fixed bug with HTTP/1.1 Head reqests to servlets.
 + Supressed un-needed chunking EOF indicators.

Jetty-3.0.A95 - 24 June 2000
 + Fixed getServletPath for default "/"
 + Handle spaces in file names in FileHandler.

Jetty-3.0.A94 - 19 June 2000
 + Implemented Sessions.
 + PathMap exact matches can terminate with ; or # for
URL sessions and targets.
 + Added HandlerContext to allow grouping of handlers into
units with the same file, resource and class configurations.
 + Cleaned up commit() and added complete() to HttpResponse
 + Updated license to clarify that commercial usage IS OK!

Jetty-3.0.A93 - 14 June 2000
 + Major rethink! Moved to 2.2 servlet API
 + Lots of changes and probably unstable

Jetty-3.0.A92 - 7 June 2000
 + Added HTML classes to jar
 + Fixed redirection bug in FileHandler

Jetty-2.4.4 - 3rd June 2000
 + Many debug call optimizations
 + Added RolloverFileLogSink
 + Improved LogSink configuration
 + Support System.property expansions in PropertyTrees.
 + Added uk.org.gosnell.Servlets.CgiServlet to contrib
 + HttpRequest.setRequestPath does not null pathInfo.
 + BasicAuthHandler uses getResourcePath so it can be used
behind request dispatching
 + Added HTML.Composite.replace
 + FileHandler implements IfModifiedSince on index files.
 + Added build-win32.mak

Jetty-3.0.A91 - 3 June 2000
 + Improved LogSink mechanism
 + Implemented realPath and getResource methods for servlets.
 + Abstracted ServletHandler
 + Simplified HttpServer configuration methods and arguments
 + Simplified class loading
 + Added HTML classes from Jetty2

Jetty-3.0.A9 - 7 May 2000
 + Improvided finally handling of output end game.
 + Fixed double chunking bug in SocketListener.
 + File handler checks modified headers on directory indexes.
 + ServletLoader tries unix then platform separator for zip separator.

Jetty-3.0.A8 4th May 2000
 + Servlet2_1 class loading re-acrchitected. See README.
 + Moved Sevlet2_1 handler to com.mortbay.Servlet2_1
 + addCookie takes an int maxAge rather than a expires date.
 + Added LogSink extensible log architecture.
 + Code.ignore only outputs when debug is verbose.
 + Added Tenlet class for reverse telnet.

Jetty-2.4.3 - 4th May 2000 STABLE
 + Pass Cookies with 0 max age to browser.
 + Allow CRLF in UrlEncoded

Jetty-2.4.2 - 23rd April 2000
 + Added LogSink and FileLogSink classes to allow extensible
Log handling.
 + Handle nested RequestDispatcher includes.
 + Modified GNUJSP to prevent close in nested requests.
 + Added GNUJSP to JettyServer.prp file.

Jetty-3.0.A7 - 15 Apr 2000
 + Include java 1.2 source hierarchy
 + removed excess ';' from source
 + fixed flush problem with chunked output for IE5
 + Added InetGateway to help debug IE5 problems
 + added removeValue method to MultiMap

Jetty-2.4.1 - 9th April 2000
 + Removed debug println from ServletHolder.
 + Set encoding before exception in FileHandler.
 + Fixed bug in HtmlFilter for tags split between writes.

Jetty-3.0.A6 - 9 Apr 2000
 + Integrated skeleton 2.1 Servlet container
 + Improved portability of Frame and Debug.
 + Dates forced to use US locale
 + Removed Converter utilities and InetGateway.
 + added bin/useJava2Collections to convert to JDK1.2

Jetty-2.4.0 - 24th March 2000
 + Upgraded to gnujsp 1.0.0
 + Added per servlet resourceBase configuration.
 + Absolute URIs are returned by getRequestURI (if sent by browser).
 + Improved parsing of stack trace in debug mode.
 + Implemented full handling of cookie max age.
 + Moved SetUID native code to contrib hierarchy
 + Form parameters only decoded for POSTs
 + RequestDispatcher handles URI parameters
 + Fixed bug with RequestDispatcher.include()
 + Fixed caste problem in UrlEncoded
 + Fixed null pointer in ThreadedServer with stopAll
 + Added VirtualHostHandler for virtual host handling
 + Added doc directory with a small start

Jetty-2.3.5 - 25th January 2000
 + Fixed nasty bug with HTTP/1.1 redirects.
 + ProxyHandler sends content for POSTs etc.
 + Force locale of date formats to US.
 + Fixed expires bug in Cookies
 + Added configuration option to turn off Keep-Alive in HTTP/1.0
 + Allow configured servlets to be auto reloaded.
 + Allow properties to be configured for dynamic servlets.
 + Added contrib/com/kiwiconsulting/jetty JSSE SSL adaptor to release.

Jetty-2.3.4 - 18th January 2000
 + include from linux rather than genunix for native builds
 + Fixed IllegalStateException handling in DefaultExceptionHandler
 + MethodTag.invoke() is now public.
 + Improved HtmlFilter.activate header modifications.
 + Cookie map keyed on domain as well as name and path.
 + DictionaryConverter handles null values.
 + URI decodes applies URL decoding to the path.
 + Servlet properties allow objects to be stored.
 + Fixed interaction with resourcePaths and proxy demo.

Jetty-3.0.A5 - 19 Oct 1999
 + Use ISO8859_1 instead of UTF8 for headers etc.
 + Use char array in UrlEncoded.decode
 + Do our own URL string encoding with 8859-1
 + Replaced LF wait in LineInput with state boolean.

Jetty-2.3.3 - 19th October 1999 STABLE
 + Replaced UTF8 encoding with ISO-8859-1 for headers.
 + Use UrlEncoded for form parameters.
 + Do our own URL encoding with ISO-8859-1
 + HTTP.HTML.EmbedUrl uses contents encoding.

Jetty-2.3.2 - 17th October 1999
 + Fixed getReader bug with HttpRequest.
 + Updated UrlEncoded with Jetty3 version.

Jetty-3.0.A4 - 16 Oct 1999
 + Request attributes
 + Basic Authentication Handler.
 + Added LF wait after CR to LineInput.
 + UTF8 in UrlDecoded.decodeString.

Jetty-2.3.1 - 14th October 1999
 + Force UTF8 for FTP commands
 + Force UTF8 for HTML
 + Changed demo servlets to use writers in preference to outputstreams
 + NullHandler/Server default name.name.PROPERTIES to load
prefix/name.name.properties
 + Use UTF8 in HTTP headers
 + Added Oracle DB adapter
 + Added assert with no message to Code
 + ThreadedServer calls setSoTimeout(_maxThreadIdleMs) on
accepted sockets. Idle reads will timeout.
 + Prevented thread churn on idle server.
 + HTTP/1.0 Keep-Alive (about time!).
 + Fixed GNUJSP 1.0 resource bug.

Jetty-3.0.A3 - 14 Oct 1999
 + Added LifeCycle interface to Utils implemented by
ThreadPool, ThreadedServer, HttpListener & HttpHandler
 + StartAll, stopAll and destroyAll methods added to HttpServer.
 + MaxReadTimeMs added to ThreadedServer.
 + Added service method to HttpConnection for specialization.

Jetty-3.0.A2 - 13 Oct 1999
 + UTF8 handling on raw output stream.
 + Reduced flushing on writing response.
 + Fixed LineInput problem with repeated CRs
 + Cleaned up Util TestHarness.
 + Prevent entity content for responses 100-199,203,304
 + Added cookie support and demo.
 + HTTP/1.0 Keep-alive (about time!)
 + Virtual Hosts.
 + NotFound Handler
 + OPTION * Handling.
 + TRACE handling.
 + HEAD handling.

Jetty-3.0.A1 - 12 Oct 1999
 + LineInput uses own buffering and uses character encodings.
 + Added MultiMap for common handling of multiple valued parameters.
 + Added parameters to HttpRequest
 + Quick port of FileHandler
 + Setup demo pages.
 + Added PathMap implementing mapping as defined in the 2.2 API
specification (ie. /exact, /prefix/*, *.extention & default ).
 + Added HttpHandler interface with start/stop/destroy lifecycle
 + Updated HttpListener is start/stop/destroy lifecycle.
 + Implemented simple extension architecture in HttpServer.

Jetty-3.0.A0 - 9 Oct 1999
 + Started fresh repository in CVS
 + Moved com.mortbay.Base classes to com.mortbay.Util
 + Cleanup of UrlEncoded, using 1.2 Collections.
 + Cleanup of URI, using 1.2 Collections.
 + Extended URI to handle absolute URLs
 + Cleanup of LineInput, using 1.2 Collections.
 + Moved HttpInput/OutputStream to ChunkableInput/OutputStream.
 + Cleaned up chunking code to use LineInput and reduce buffering.
 + Added support for transfer and content encoding filters.
 + Added support for servlet 2.2 outbut buffer control.
 + Generalized notification of outputStream events.
 + Split HttpHeader into HttpFields and HttpMessage.
 + HttpMessage supports chunked trailers.
 + HttpMessage supports message states.
 + Added generalized HTTP Connection.
 + Cleanup of HttpRequest and decoupled from Servlet API
 + Cleanup and abstraction of ThreadPool.
 + ThreadedServer based on ThreadPool.
 + Cleanup of HttpResponse and decoupled from Servlet API
 + Created RFC2616 test harness.
 + gzip and deflate request transfer encodings
 + TE field coding and trailer handler
 + HttpExceptions now produce error pages with specific detail
of the exception.

Jetty-2.3.0 - 5th October 1999
 + Added SetUID class with native Unix call to set the
effective User ID.
 + FTP closes files after put/get.
 + FTP uses InetAddress of command socket for data socket.

Jetty-2.3.0A - 22 Sep 1999
 + Added GNUJSP 1.0 for the JSP 1.0 API.
 + Use javax.servlet classes from JWSDK1.0
 + Added "Powered by Jetty" button.
 + ServerContext available to HtmlFilters via context param
 + Made session IDs less predictable and removed race.
 + Added BuildJetty.java file.
 + Expanded tabs to spaces in source.

Jetty-2.2.8 - 15 Sep 1999
 + Fixed bug in Element.attribute with empty string values.
 + Made translation of getRequestURI() optional.
 + Removed recursion from TranslationHandler
 + Added disableLog() to turn off logging.
 + Allow default table attributes to be overriden.
 + Improved quoting in HTML element values

Jetty-2.2.7 - 9 Sep 1999
 + Reverted semantics of getRequestURI() to return untranslated URI.
 + Added GzipFilter for content encoding.
 + Added default row, head and cell elements to Table.
 + FileHandler passes POST request through if the file does not exist.

Jetty-2.2.6 - 5 Sep 1999
 + New implementation of ThreadPool, avoids a thread leak problem.
 + Fixed Cookie max age order of magnitude bug.
 + Cookies always available from getCookies.
 + Cookies parameter renamed to CookiesAsParameters
 + HttpRequest.getSession() always returns a session as per
the latest API spec.
 + Added destroy() method on all HttpHandlers.
 + ServletHandler.destroy destroys all servlets.
 + FileHandler does not server files ending in '/'
 + Ignore duplicate single valued headers, rather than
reply with bad request, as IE4 breaks the rules.
 + Allow the handling of getPathTranslated to
be configured in ServletHandler.
 + Removed JRUN options from ServletHandler configuration.
 + Added ServletRunnerHandler to the contrib directories.
 + Updated HTML package to better support CSS:
- cssClass, cssID and style methods added to element.
- SPAN added to Block
- media added to Style
- class StyleLink added.

Jetty-2.2.5 - 19 Aug 1999
 + Fixed bug with closing connections in ThreadedServer
 + Made start and stop non final in ThreadedServer
 + Better default handling of ServletExceptions
 + Always close connection after a bad request.
 + Set Expires header in HtmlFilter.
 + Don't override the cookie as parameter option.
 + Limited growth in MultiPartResponse boundary.
 + Improved error messages from Jetty.Server.
 + Close loaded class files so Win32 can overwrite
them before GC (what a silly file system!).

Jetty-2.2.4 - 2 Aug 1999
 + ThreadedServer can use subclasses of Thread.
 + Better help on Jetty.Server
 + HttpRequests may be passed to HttpFilter constructors.
 + HtmlFilter blanks IfModifiedSince headers on construction
 + Fixed bugs in HtmlFilter parser and added TestHarness.
 + Improved cfg RCS script.

Jetty-2.2.3 - 27 July 1999
 + Fixed parser bug in HtmlFilter
 + Made setInitialize public in ServletHolder
 + Improved performance of com.mortbay.HTML.Heading
 + Added stop call to HttpServer, used by Exit Servlet.
 + Simplified JDBC connection handling so that it works
with Java1.2 - albeit less efficiently.
 + FileHandler defaults to allowing directory access.
 + JDBC tests modified to use cloudscape as DB.

Jetty-2.2.2 - 22 July 1999
 + Fixed bug in HtmlFilter that prevented single char buffers
from being written.
 + Implemented getResourceAsStream in FileJarServletLoader
 + Fixed bug with CLASSPATH in FileJarServletLoader after attempt
to load from a jar.
 + Fixed bug in com.mortbay.Util.IO with thread routines.
 + Moved more test harnesses out of classes.
 + File handler passes through not allowed options for
non existant files.
 + NotFoundHandler can repond with SC_METHOD_NOT_ALLOWED.
 + Improved com.mortbay.Base.Log handling of different JVMs
 + Minor fixes to README

Jetty-2.2.1 - 18 July 1999
 + Comma separate header fields.
 + Protect against duplicate single valued headers.
 + Less verbose debug in PropertyTree
 + Ignore IOException in ThreadedServer.run() when closing.
 + Limit maximum line length in HttpInputStream.
 + Response with SC_BAD_REQUEST rather than close in more
circumstances
 + Handle continuation lines in HttpHeader.
 + HtmlFilter resets last-modified and content-length headers.
 + Implemented com.mortbay.Util.IO as a ThreadPool
 + Decoupled ExceptionHandler configuration from Handler stacks.
Old config style will produce warning and Default behavior.
See new config file format for changes.
 + Added TerseExceptionHandler
 + Added optional resourceBase property to HttpConfiguration. This
is used as a URL prefix in the getResource API and was suggested
by the JSERV and Tomcat implementors.

Jetty-2.2.0 - 1 July 1999
 + Improved feature description page.
 + Added Protekt SSL HttpListener
 + Moved GNUJSP and Protekt listener to a contrib hierarchy.
 + ThreadedServer.stop() closes socket before interrupting threads.
 + Exit servlet improved (a little).
 + Fixed some of the javadoc formatting.

Jetty-2.2.Beta4 - 29 June 1999
 + FileHandler flushes files from cache in DELETE method.
 + ThreadedServer.stop() now waits until all threads are stopped.
 + Options "allowDir" added to FileHandler.
 + Added getGlobalProperty to Jetty.Server and used this to
configure default page type.
 + Updated README.txt
 + Restructured com.mortbay.Jetty.Server for better clarity and
documentation.
 + Added comments to configuration files.
 + Made ServerSocket and accept call generic in ThreadedServer for
SSL listeners.
 + Altered meaning of * in PropertyTree to assist in abbreviated
configuration files.
 + Added JettyMinimalDemo.prp as an example of an abbreviated
configuration.
 + Expanded Mime.prp file
 + Added property handling to ServletHandler to read JRUN
servlet configuration files.

Jetty-2.2.Beta3 - 22 June 1999
 + Re-implemented ThreadedServer to improve and balance performance.
 + Added file cache to FileHandler
 + Implemented efficient version of
ServletContext.getResourceAsStream() that does not open a
new socket connection (as does getResource()).
 + LookAndFeelServlet uses getResourceAsStream to get the file
to wrap. This allows it to benefit from any caching done and
to wrap arbitrary content (not just files).
 + Restructure demo so that LookAndFeel content comes from simple
handler stack.
 + Fixed file and socket leaks in Include and Embed tags.
 + Ran dos2unix on all text files
 + Applied contributed patch of spelling and typo corrections
 + Added alternate constructors to HTML.Include for InputStream.
 + Server.shutdown() clears configuration so that server may
be restarted in same virtual machine.
 + Improved Block.write.
 + Fixed bug in HttpResponse flush.

Jetty-2.2.Beta2 - 12 June 1999
 + Added all write methods to HttpOutputStream$SwitchOutputStream
 + Added com.mortbay.Jetty.Server.shutdown() for gentler shutdown
of server. Called from Exit servlet
 + HttpRequest.getParameterNames() no longer alters the order
returned by getQueryString().
 + Handle  path info of a dynamic loaded servlets and
correctly set the servlet path.
 + Standardized date format in persistent cookies.

Jetty-2.2.Beta1 - 7 June 1999
 + Defined abstract ServletLoader, derivations of which can be
specified in HttpConfiguration properties.
 + Implemented all HttpServer attribute methods by mapping to the
HttpConfiguration properties.  Dynamic reconfiguration is NOT
supported by these methods (but we are thinking about it).
 + Close files after use to avoid "file leak" under heavy load.
 + Fixed missing copyright messages from some contributions
 + Fixed incorrect version numbers in a few places.
 + Improved ThreadPool synchronization and added minThreads.
 + Allow configuration of MinListenerThreads, MaxListenerThreads,
MaxListenerThreadIdleMs
 + HtmlFilter optimized for being called by a buffered writer.
 + Don't warn about IOExceptions unless Debug is on.
 + Limit the job queue only grow to the max number of threads.
 + Included GNUJSP 0.9.9
 + Optional use of DateCache in log file format
 + Fixed cache in FileJarServletLoader
 + Destroy requests and responses to help garbage collector.
 + Restructure ThreadedServer to reduce object creation.

Jetty-2.2.Beta0 - 31 May 1999
 + Servlet loader handles jar files with different files separator.
 + ThreadedServer gently shuts down.
 + Handle malformed % characters in URLs.
 + Included and improved version of ThreadPool for significant
performance improvement under high load.
 + HttpRequest.getCookies returns empty array rather than null for no
cookies.
 + Added HttpResponse.requestHandled() method to avoid bug with
servlet doHead method.
 + Added Page.rewind() method to allow a page to be written multiple
times
 + Added "Initialize" attribute to servlet configuration to allow
servlet to be initialized when loaded.
 + LogHandler changed to support only a single outfile and optional
append.
 + Included contributed com.mortbay.Jetty.StressTester class
 + Token effort to keep test files out of the jar
 + Removed support for STF

Jetty-2.2.Alpha1 - 7 May 1999
 + ServletHolder can auto reload servlets
 + Dynamic servlets can have autoReload configured
 + Wait for requests to complete before reloading.
 + Call destroy on old servlets when reloading.
 + Made capitalization of config file more consistent(ish)
 + Fixed bug in SessionDump

Jetty-2.2.Alpha0 - 6 May 1999
 + Improved PropertyTree implementation
 + Old Jetty.Server class renamed to Jetty.Server21
 + New Server class using PropertyTree for configuration
 + HttpHandlers given setProperties method to configure via Properties.
 + HttpListener class can be configured
 + Mime suffix mapping can be configured.
 + Removed historic API from sessions
 + Improved SessionDump servlet
 + Fixed date overflow in Cookies
 + HttpResponse.sendError avoids IllegalStateException
 + Added ServletLoader implementation if ClassLoader.
 + Dynamic loading of servlets.
 + Added reload method to ServletHolder, but no way to call it yet.
 + Changed options for FileServer
 + Implemented ServletServer
 + Removed SimpleServletServer

Jetty-2.1.7 - 22 April 1999
 + Fixed showstopper bug with getReader and getWriter in
requests and responses.
 + HttpFilter uses package interface to get HttpOutputStream

Jetty-2.1.6 - 21 April 1999
 + Reduced initial size of most hashtables to reduce
default memory overheads.
 + Throw IllegalStateException as required from gets of
input/output/reader/writer in requests/responses.
 + New simpler version of PropertyTree
 + Updated PropertyTreeEditor
 + Return EOF from HttpInputStream that has a content length.
 + Added additional date formats for HttpHeader.getDateHeader

Jetty-2.1.5 - 15 April 1999
 + Session URL encoding fixed for relative URLs.
 + Reduced session memory overhead of sessions
 + Form parameters protected against multiple decodes when redirected.
 + Added setType methods to com.mortbay.FTP.Ftp
 + Fixed bugs with invalid sessions
 + Page factory requires response for session encoding
 + Moved SessionHandler to front of stacks
 + HtmlFilter now expands <!=SESSION> to the URL encoded session if
required.
 + Instrumented most of the demo to support URL session encoding.
 + Implemented HttpRequest.getReader()
 + Servlet log has been diverted to com.mortbay.Base.Log.event()
Thus debug does not need to be turned on to see servlet logs.
 + Fixed alignment bug in TableForm
 + Removed RFCs from package
 + Fixed bug in ServletDispatch for null pathInfo

Jetty-2.1.4 - 26 March 1999
 + Fixed problem compiling PathMap under some JDKs.
 + Reduced HTML dependence in HTTP package to allow minimal configuration
 + Tightened license agreement so that binary distributions are required
to include the license file.
 + HttpRequest attributes implemented.
 + Session max idle time implemented.
 + pathInfo returns null for zero length pathInfo (as per spec).
Sorry if this breaks your servlets - it is a pain!
 + fixed bug in getRealPath
 + getPathTranslated now call getRealPath with pathInfo (as per spec).

Jetty-2.1.3 - 19 March 1999
 + Added support for suffixes to PathMap
 + Included GNUJSP implementation of Java Server Pages
 + Use Java2 javadoc

Jetty-2.1.2 - 9 March 1999
 + JSDK 2.1.1
 + API documentation for JSDK 2.1.1
 + Cascading style sheet HTML element added.
 + Fixed trailing / bug in FileHandler (again!).
 + Converted most servlets to HttpServlets using do Methods.

Jetty-2.1.1 - 5 March 1999
 + Reduced number of calls to getRemoteHost for optimization
 + Faster version of HttpInputStream.readLine().
 + com.mortbay.Base.DateCache class added and used to speed date handling.
 + Handle '.' in configured paths (temp fix until PropertyTrees)
 + Fast char buffer handling in HttpInputStream
 + Faster version of HttpHeader.read()
 + Faster version of HttpRequest
 + Size all StringBuffers

Jetty-2.1.0 - 22 February 1999
 + Session URL Encoding
 + PropertyTrees (see new Demo page)
 + ServletDispatch (see new Demo page)
 + image/jpg -> image/jpeg
 + Deprecated com.mortbay.Util.STF
 + getServlet methods return null.

Jetty-2.1.B1 - 13 February 1999
 + Fixed bug with if-modified-since in FileHandler
 + Added video/quicktime to default MIME types.
 + Fixed bug with MultipartRequest.
 + Updated DefaultExceptionHandler.
 + Updated InetAddrPort.
 + Updated URI.
 + Implemented Handler translations and getRealPath.
 + Improved handling of File.separator in FileHandler.
 + Implemented RequestDispatcher (NOT Tested!).
 + Implemented getResource and getResourceAsStream (NOT Tested!).
 + Replace package com.mortbay.Util.Gateway with
class  com.mortbay.Util.InetGateway

Jetty-2.1.B0 - 30 January 1999
 + Uses JSDK2.1 API, but not all methods implemented.
 + Added support for PUT, MOVE, DELETE in FileHandler
 + FileHandler now sets content length.
 + Added plug gateway classes com.mortbay.Util.Gateway
 + Fixed command line bug with SimpleServletConfig
 + Minor changes to support MS J++ and its non standard
language extensions - MMMmmm should have left it unchanged!

Jetty-2.0.5 - 15 December 1998
 + Temp fix to getCharacterEncoding
 + added getHeaderNoParams

Jetty-2.0.4 - 10 December 1998
 + Use real release of JSDK2.0 (rather than beta).
 + Portability issues solved for Apple's
 + Improved error code returns
 + Removed MORTBAY_HOME support from Makefiles
 + Improved default Makefile behaviour
 + Implement getCharacterEncoding

Jetty-2.0.3 - 13 November 1998
 + Limit threads in ThreadedServer and low priority listener option
greatly improve performance under worse case loads.
 + Fix bug with index files for Jetty.Server. Previously servers
configured with com.mortbay.Jetty.Server would not handle
index.html files.  Need to make this configurable in the prp file.
 + Fixed errors in README file: com.mortbay.Jetty.Server was called
com.mortbay.HTTP.Server

Jetty-2.0.2 - 1 November 1998
 + Use JETTY_HOME rather than MORTBAY_HOME for build environment
 + Add thread pool to threaded server for significant
performance improvement.
 + Buffer files during configuration
 + Buffer HTTP Response headers.

Jetty-2.0.1 - 27 October 1998
 + Released under an Open Source license.

Jetty-2.0.0 - 25 October 1998
 + Removed exceptional case from FileHandler redirect.
 + Removed Chat demo (too many netscape dependencies).
 + Fixed Code.formatObject handling of null objects.
 + Added multipart/form-data demo.

Jetty-2.0.Beta3 - 29 Sep 1998
 + Send 301 for directories without trailing / in FileHandler
 + Ignore exception from HttpListener
 + Properly implemented multiple listening addresses
 + Added com.mortbay.Jetty.Server (see README.Jetty)
 + Demo converted to an instance of com.mortbay.Jetty.Server
 + Fixed Log Handler again.
 + Added com.mortbay.HTTP.MultiPartRequest to handle file uploads

Jetty-2.0Beta2 - July 1998
 + Fixed Log Handler for HTTP/1.1
 + Slight improvement in READMEEs

Jetty-2.0Beta1 - June 1998
 + Improved performance of Code.debug() calls, significantly
in the case of non matching debug patterns.
 + Fixed bug with calls to service during initialization of servlet
 + Provided addSection on com.mortbay.HTML.Page
 + Provided reset on com.mortbay.HTML.Composite.
 + Proxy demo in different server instance
 + Handle full URLs in HTTP requests (to some extent)
 + Improved performance with special asciiToLowerCase
 + Warn if MSIE used for multi part MIME.

Jetty-2.0Alpha2 - May 1998
 + JDK1.2 javax.servlet API
 + Added date format to Log
 + Added timezone to Log
 + Handle params in getIntHeader and getDateHeader
 + Removed HttpRequest.getByteContent
 + Use javax.servlet.http.HttpUtils.parsePostData
 + Use javax.servlet.http.Cookie
 + Use javax.servlet.http.HttpSession
 + Handle Single Threaded servlets with servlet pool

Jetty-1.3.5 May 1998
 + Fixed socket inet bug in FTP
 + Debug triggers added to com.mortbay.Base.Code
 + Added date format to Log
 + Correct handling of multiple parameters

Jetty-2.0Alpha1 Wed 8 April 1998
 + Fixed forward bug with no port number
 + Removed HttpRequestHeader class
 + Debug triggers added to com.mortbay.Base.Code
 + Handle HTTP/1.1 Host: header
 + Correct formatting of Date HTTP headers
 + HttpTests test harness
 + Add HTTP/1.1 Date: header
 + Handle file requests with If-Modified-Since: or If-Unmodified-Since:
 + Handle HEAD properly
 + Send Connection: close
 + Requires Host: header for 1.1 requests
 + Sends chunked data for 1.1 responses of unknown length.
 + handle extra spaces in HTTP headers
 + Really fixed handling of multiple parameters
 + accept chunked data
 + Send 100 Continue for HTTP/1.1 requests (concerned about push???)
 + persistent connections

Jetty-1.3.4 - Sun 15 Mar 1998
 + Fixed handling of multiple parameters in query and form content.
"?A=1%2C2&A=C%2CD" now returns two values ("1,2" & "C,D") rather
than 4.
 + ServletHandler now takes an optional file base directory
name which is used to set the translated path for pathInfo in
servlet requests.
 + Dump servlet enhanced to exercise these changes.

Jetty-1.3.3
 + Fixed TableForm.addButtonArea bug.
 + TableForm.extendRow() uses existing cell
 + Closed exception window in HttpListener.java

Jetty-1.3.2
 + Fixed proxy bug with no port number
 + Added per Table cell composite factories

Jetty-1.3.1
 + Minor fixes in SmtpMail
 + ForwardHandler only forwards as http/1.0 (from Tobias.Miller)
 + Improved parsing of stack traces
 + Better handling of InvocationTargetException in debug
 + Minor release adjustments for Tracker

Jetty-1.3.0
 + Added DbAdaptor to JDBC wrappers
 + Beta release of Tracker

Jetty-1.2.0
 + Reintroduced STF
 + Fixed install bug for nested classes
 + Better Debug configuration
 + DebugServlet
 + Alternate look and feel for Jetty

Jetty-1.1.1
 + Improved documentation

Jetty-1.1
 + Improved connection caching in java.mortbay.JDBC
 + Moved HttpCode to com.mortbay.Util

Jetty-1.0.1
 + Bug fixes

Jetty-1.0
 + First release in com.mortbay package structure
 + Included Util, JDBC, HTML, HTTP, Jetty
<|MERGE_RESOLUTION|>--- conflicted
+++ resolved
@@ -1,11 +1,4 @@
-<<<<<<< HEAD
-=======
-
- + 328199 Ensure blocking connectors always close socket
- + 328205 Improved SelectManager stopping
- + 328273 Added serializable to default user identity
-
->>>>>>> 81d34d8c
+
 jetty-7.2.0.v20101020 20 October 2010
  + 289540 added javadoc into distribution
  + 297154 add source distribution artifact
@@ -18,6 +11,9 @@
  + 327562 Implement all X-Forwarded headers in ProxyServlet
  + 327601 Multipart Filter handles quoted tokens
  + 327725 Nested ResourceCaches
+ + 328199 Ensure blocking connectors always close socket
+ + 328205 Improved SelectManager stopping
+ + 328273 Added serializable to default user identity
  + JETTY-1288 Info statement when atypical classloader set on WebAppContext
  + JETTY-1289 LRU cache for filter chains
 
