--- conflicted
+++ resolved
@@ -1,8 +1,5 @@
-<<<<<<< HEAD
-=======
 #!groovy
 
->>>>>>> 79202d1c
 node {
   // System Dependent Locations
   def mvntool = tool name: 'maven3', type: 'hudson.tasks.Maven$MavenInstallation'
