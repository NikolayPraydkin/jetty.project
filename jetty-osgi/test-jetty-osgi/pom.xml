--- conflicted
+++ resolved
@@ -172,11 +172,7 @@
     <dependency>
       <groupId>org.eclipse.jetty.toolchain</groupId>
       <artifactId>jetty-jsp-fragment</artifactId>
-<<<<<<< HEAD
-      <version>2.3.2</version>
-=======
       <version>2.3.3</version>
->>>>>>> 8cb10010
       <scope>provided</scope>
     </dependency>
     <dependency>
