//
//  ========================================================================
//  Copyright (c) 1995-2012 Mort Bay Consulting Pty. Ltd.
//  ------------------------------------------------------------------------
//  All rights reserved. This program and the accompanying materials
//  are made available under the terms of the Eclipse Public License v1.0
//  and Apache License v2.0 which accompanies this distribution.
//
//      The Eclipse Public License is available at
//      http://www.eclipse.org/legal/epl-v10.html
//
//      The Apache License v2.0 is available at
//      http://www.opensource.org/licenses/apache2.0.php
//
//  You may elect to redistribute this code under either of these licenses.
//  ========================================================================
//

package org.eclipse.jetty.http;

import java.nio.ByteBuffer;
import java.util.Enumeration;
import java.util.HashSet;
import java.util.Set;

import org.eclipse.jetty.util.BufferUtil;
import org.hamcrest.Matchers;
import org.junit.Assert;
import org.junit.Test;

import static org.hamcrest.Matchers.containsString;
import static org.junit.Assert.assertEquals;
import static org.junit.Assert.assertFalse;
import static org.junit.Assert.assertNull;
import static org.junit.Assert.assertThat;
import static org.junit.Assert.assertTrue;

/**
 *
 */
public class HttpFieldsTest
{
    @Test
    public void testPut() throws Exception
    {
        HttpFields header = new HttpFields();

        header.put("name0", "value:0");
        header.put("name1", "value1");

        assertEquals("value:0",header.getStringField("name0"));
        assertEquals("value1",header.getStringField("name1"));
        assertNull(header.getStringField("name2"));

        int matches=0;
        Enumeration<String> e = header.getFieldNames();
        while (e.hasMoreElements())
        {
            Object o=e.nextElement();
            if ("name0".equals(o))
                matches++;
            if ("name1".equals(o))
                matches++;
        }
        assertEquals(2, matches);

        e = header.getValues("name0");
        assertEquals(true, e.hasMoreElements());
        assertEquals(e.nextElement(), "value:0");
        assertEquals(false, e.hasMoreElements());
    }

    @Test
    public void testPutTo() throws Exception
    {
        HttpFields header = new HttpFields();

        header.put("name0", "value0");
        header.put("name1", "value:A");
        header.add("name1", "value:B");
        header.add("name2", "");

        ByteBuffer buffer=BufferUtil.allocate(1024);
        BufferUtil.flipToFill(buffer);
        header.putTo(buffer);
        BufferUtil.flipToFlush(buffer,0);
        String result=BufferUtil.toString(buffer);

        assertThat(result,Matchers.containsString("name0: value0"));
        assertThat(result,Matchers.containsString("name1: value:A"));
        assertThat(result,Matchers.containsString("name1: value:B"));
    }

    @Test
    public void testGet() throws Exception
    {
        HttpFields header = new HttpFields();

        header.put("name0", "value0");
        header.put("name1", "value1");

        assertEquals("value0",header.getStringField("name0"));
        assertEquals("value0",header.getStringField("Name0"));
        assertEquals("value1",header.getStringField("name1"));
        assertEquals("value1",header.getStringField("Name1"));
    }

    @Test
    public void testCRLF() throws Exception
    {
        HttpFields header = new HttpFields();

        header.put("name0", "value\r\n0");
        header.put("name\r\n1", "value1");
        header.put("name:2", "value:\r\n2");

        ByteBuffer buffer = BufferUtil.allocate(1024);
        BufferUtil.flipToFill(buffer);
        header.putTo(buffer);
        BufferUtil.flipToFlush(buffer,0);
        String out = BufferUtil.toString(buffer);
        assertThat(out,containsString("name0: value??0"));
        assertThat(out,containsString("name??1: value1"));
        assertThat(out,containsString("name?2: value:??2"));
    }

    @Test
    public void testCachedPut() throws Exception
    {
        HttpFields header = new HttpFields();

        header.put("Connection", "Keep-Alive");
        header.put("tRansfer-EncOding", "CHUNKED");
        header.put("CONTENT-ENCODING", "gZIP");

        ByteBuffer buffer = BufferUtil.allocate(1024);
        BufferUtil.flipToFill(buffer);
        header.putTo(buffer);
        BufferUtil.flipToFlush(buffer,0);
        String out = BufferUtil.toString(buffer);

        Assert.assertThat(out,Matchers.containsString(HttpHeader.CONNECTION+": "+HttpHeaderValue.KEEP_ALIVE));
        Assert.assertThat(out,Matchers.containsString(HttpHeader.TRANSFER_ENCODING+": "+HttpHeaderValue.CHUNKED));
        Assert.assertThat(out,Matchers.containsString(HttpHeader.CONTENT_ENCODING+": "+HttpHeaderValue.GZIP));



    }

    @Test
    public void testRePut() throws Exception
    {
        HttpFields header = new HttpFields();

        header.put("name0", "value0");
        header.put("name1", "xxxxxx");
        header.put("name2", "value2");

        assertEquals("value0",header.getStringField("name0"));
        assertEquals("xxxxxx",header.getStringField("name1"));
        assertEquals("value2",header.getStringField("name2"));

        header.put("name1", "value1");

        assertEquals("value0",header.getStringField("name0"));
        assertEquals("value1",header.getStringField("name1"));
        assertEquals("value2",header.getStringField("name2"));
        assertNull(header.getStringField("name3"));

        int matches=0;
        Enumeration<String> e = header.getFieldNames();
        while (e.hasMoreElements())
        {
            String o=e.nextElement();
            if ("name0".equals(o))
                matches++;
            if ("name1".equals(o))
                matches++;
            if ("name2".equals(o))
                matches++;
        }
        assertEquals(3, matches);

        e = header.getValues("name1");
        assertEquals(true, e.hasMoreElements());
        assertEquals(e.nextElement(), "value1");
        assertEquals(false, e.hasMoreElements());
    }

    @Test
    public void testRemovePut() throws Exception
    {
        HttpFields header = new HttpFields();

        header.put("name0", "value0");
        header.put("name1", "value1");
        header.put("name2", "value2");

        assertEquals("value0",header.getStringField("name0"));
        assertEquals("value1",header.getStringField("name1"));
        assertEquals("value2",header.getStringField("name2"));

        header.remove("name1");

        assertEquals("value0",header.getStringField("name0"));
        assertNull(header.getStringField("name1"));
        assertEquals("value2",header.getStringField("name2"));
        assertNull(header.getStringField("name3"));

        int matches=0;
        Enumeration<String> e = header.getFieldNames();
        while (e.hasMoreElements())
        {
            Object o=e.nextElement();
            if ("name0".equals(o))
                matches++;
            if ("name1".equals(o))
                matches++;
            if ("name2".equals(o))
                matches++;
        }
        assertEquals(2, matches);

        e = header.getValues("name1");
        assertEquals(false, e.hasMoreElements());
    }

    @Test
    public void testAdd() throws Exception
    {
        HttpFields fields = new HttpFields();

        fields.add("name0", "value0");
        fields.add("name1", "valueA");
        fields.add("name2", "value2");

        assertEquals("value0",fields.getStringField("name0"));
        assertEquals("valueA",fields.getStringField("name1"));
        assertEquals("value2",fields.getStringField("name2"));

        fields.add("name1", "valueB");

        assertEquals("value0",fields.getStringField("name0"));
        assertEquals("valueA",fields.getStringField("name1"));
        assertEquals("value2",fields.getStringField("name2"));
        assertNull(fields.getStringField("name3"));

        int matches=0;
        Enumeration<String> e = fields.getFieldNames();
        while (e.hasMoreElements())
        {
            Object o=e.nextElement();
            if ("name0".equals(o))
                matches++;
            if ("name1".equals(o))
                matches++;
            if ("name2".equals(o))
                matches++;
        }
        assertEquals(3, matches);

        e = fields.getValues("name1");
        assertEquals(true, e.hasMoreElements());
        assertEquals(e.nextElement(), "valueA");
        assertEquals(true, e.hasMoreElements());
        assertEquals(e.nextElement(), "valueB");
        assertEquals(false, e.hasMoreElements());
    }



    @Test
    public void testSetCookie() throws Exception
    {
        HttpFields fields = new HttpFields();
        fields.addSetCookie("minimal","value",null,null,-1,null,false,false,-1);
        assertEquals("minimal=value",fields.getStringField("Set-Cookie"));

        fields.clear();
        //test cookies with same name, domain and path, only 1 allowed
        fields.addSetCookie("everything","wrong","domain","path",0,"to be replaced",true,true,0);
        fields.addSetCookie("everything","value","domain","path",0,"comment",true,true,0);
        assertEquals("everything=value;Path=path;Domain=domain;Expires=Thu, 01-Jan-1970 00:00:00 GMT;Max-Age=0;Secure;HttpOnly;Comment=comment",fields.getStringField("Set-Cookie"));
        Enumeration<String> e =fields.getValues("Set-Cookie");
        assertTrue(e.hasMoreElements());
        assertEquals("everything=value;Path=path;Domain=domain;Expires=Thu, 01-Jan-1970 00:00:00 GMT;Max-Age=0;Secure;HttpOnly;Comment=comment",e.nextElement());
        assertFalse(e.hasMoreElements());
<<<<<<< HEAD
        assertEquals("Thu, 01 Jan 1970 00:00:00 GMT",fields.getStringField("Expires"));


=======
        assertEquals("Thu, 01 Jan 1970 00:00:00 GMT",fields.getStringField("Expires")); 
        assertFalse(e.hasMoreElements());
        
        //test cookies with same name, different domain
        fields.clear();
        fields.addSetCookie("everything","other","domain1","path",0,"blah",true,true,0);
        fields.addSetCookie("everything","value","domain2","path",0,"comment",true,true,0);
        e =fields.getValues("Set-Cookie");
        assertTrue(e.hasMoreElements());
        assertEquals("everything=other;Comment=blah;Path=path;Domain=domain1;Expires=Thu, 01-Jan-1970 00:00:00 GMT;Secure;HttpOnly",e.nextElement());
        assertTrue(e.hasMoreElements());
        assertEquals("everything=value;Comment=comment;Path=path;Domain=domain2;Expires=Thu, 01-Jan-1970 00:00:00 GMT;Secure;HttpOnly",e.nextElement());
        assertFalse(e.hasMoreElements());
        
        //test cookies with same name, same path, one with domain, one without
        fields.clear();
        fields.addSetCookie("everything","other","domain1","path",0,"blah",true,true,0);
        fields.addSetCookie("everything","value","","path",0,"comment",true,true,0);
        e =fields.getValues("Set-Cookie");
        assertTrue(e.hasMoreElements());
        assertEquals("everything=other;Comment=blah;Path=path;Domain=domain1;Expires=Thu, 01-Jan-1970 00:00:00 GMT;Secure;HttpOnly",e.nextElement());
        assertTrue(e.hasMoreElements());
        assertEquals("everything=value;Comment=comment;Path=path;Expires=Thu, 01-Jan-1970 00:00:00 GMT;Secure;HttpOnly",e.nextElement());
        assertFalse(e.hasMoreElements());
        
        
        //test cookies with same name, different path
        fields.clear();
        fields.addSetCookie("everything","other","domain1","path1",0,"blah",true,true,0);
        fields.addSetCookie("everything","value","domain1","path2",0,"comment",true,true,0);
        e =fields.getValues("Set-Cookie");
        assertTrue(e.hasMoreElements());
        assertEquals("everything=other;Comment=blah;Path=path1;Domain=domain1;Expires=Thu, 01-Jan-1970 00:00:00 GMT;Secure;HttpOnly",e.nextElement());
        assertTrue(e.hasMoreElements());
        assertEquals("everything=value;Comment=comment;Path=path2;Domain=domain1;Expires=Thu, 01-Jan-1970 00:00:00 GMT;Secure;HttpOnly",e.nextElement());
        assertFalse(e.hasMoreElements());
        
        //test cookies with same name, same domain, one with path, one without
        fields.clear();
        fields.addSetCookie("everything","other","domain1","path1",0,"blah",true,true,0);
        fields.addSetCookie("everything","value","domain1","",0,"comment",true,true,0);
        e =fields.getValues("Set-Cookie");
        assertTrue(e.hasMoreElements());
        assertEquals("everything=other;Comment=blah;Path=path1;Domain=domain1;Expires=Thu, 01-Jan-1970 00:00:00 GMT;Secure;HttpOnly",e.nextElement());
        assertTrue(e.hasMoreElements());
        assertEquals("everything=value;Comment=comment;Domain=domain1;Expires=Thu, 01-Jan-1970 00:00:00 GMT;Secure;HttpOnly",e.nextElement());
        assertFalse(e.hasMoreElements());
        
        //test cookies same name only, no path, no domain
        fields.clear();
        fields.addSetCookie("everything","other","","",0,"blah",true,true,0);
        fields.addSetCookie("everything","value","","",0,"comment",true,true,0);
        e =fields.getValues("Set-Cookie");
        assertTrue(e.hasMoreElements());
        assertEquals("everything=value;Comment=comment;Expires=Thu, 01-Jan-1970 00:00:00 GMT;Secure;HttpOnly",e.nextElement());
        assertFalse(e.hasMoreElements());
        
>>>>>>> 7625f0b8
        fields.clear();
        fields.addSetCookie("ev erything","va lue","do main","pa th",1,"co mment",true,true,2);
        String setCookie=fields.getStringField("Set-Cookie");
        assertThat(setCookie,Matchers.startsWith("\"ev erything\"=\"va lue\";Path=\"pa th\";Domain=\"do main\";Expires="));
        assertThat(setCookie,Matchers.endsWith(" GMT;Max-Age=1;Secure;HttpOnly;Comment=\"co mment\""));

        fields.clear();
        fields.addSetCookie("name","value",null,null,-1,null,false,false,0);
        setCookie=fields.getStringField("Set-Cookie");
        assertEquals(-1,setCookie.indexOf("Version="));
        fields.clear();
        fields.addSetCookie("name","v a l u e",null,null,-1,null,false,false,0);
        setCookie=fields.getStringField("Set-Cookie");

        fields.clear();
        fields.addSetCookie("json","{\"services\":[\"cwa\", \"aa\"]}",null,null,-1,null,false,false,-1);
        assertEquals("json=\"{\\\"services\\\":[\\\"cwa\\\", \\\"aa\\\"]}\"",fields.getStringField("Set-Cookie"));

        fields.clear();
        fields.addSetCookie("name","value","domain",null,-1,null,false,false,-1);
        fields.addSetCookie("name","other","domain",null,-1,null,false,false,-1);
        assertEquals("name=other;Domain=domain",fields.getStringField("Set-Cookie"));
        fields.addSetCookie("name","more","domain",null,-1,null,false,false,-1);
        assertEquals("name=more;Domain=domain",fields.getStringField("Set-Cookie"));
        fields.addSetCookie("foo","bar","domain",null,-1,null,false,false,-1);
        fields.addSetCookie("foo","bob","domain",null,-1,null,false,false,-1);
        assertEquals("name=more;Domain=domain",fields.getStringField("Set-Cookie"));

        e=fields.getValues("Set-Cookie");
        assertEquals("name=more;Domain=domain",e.nextElement());
        assertEquals("foo=bob;Domain=domain",e.nextElement());

        fields=new HttpFields();
        fields.addSetCookie("name","value==",null,null,-1,null,false,false,0);
        setCookie=fields.getStringField("Set-Cookie");
        assertEquals("name=\"value==\"",setCookie);

    }

    private Set<String> enum2set(Enumeration<String> e)
    {
        Set<String> s=new HashSet<String>();
        while(e.hasMoreElements())
            s.add(e.nextElement().toLowerCase());
        return s;
    }

    @Test
    public void testDateFields() throws Exception
    {
        HttpFields fields = new HttpFields();

        fields.put("D0", "Wed, 31 Dec 1969 23:59:59 GMT");
        fields.put("D1", "Fri, 31 Dec 1999 23:59:59 GMT");
        fields.put("D2", "Friday, 31-Dec-99 23:59:59 GMT");
        fields.put("D3", "Fri Dec 31 23:59:59 1999");
        fields.put("D4", "Mon Jan 1 2000 00:00:01");
        fields.put("D5", "Tue Feb 29 2000 12:00:00");

        long d1 = fields.getDateField("D1");
        long d0 = fields.getDateField("D0");
        long d2 = fields.getDateField("D2");
        long d3 = fields.getDateField("D3");
        long d4 = fields.getDateField("D4");
        long d5 = fields.getDateField("D5");
        assertTrue(d0!=-1);
        assertTrue(d1>0);
        assertTrue(d2>0);
        assertEquals(d1,d2);
        assertEquals(d2,d3);
        assertEquals(d3+2000,d4);
        assertEquals(951825600000L,d5);

        d1 = fields.getDateField("D1");
        d2 = fields.getDateField("D2");
        d3 = fields.getDateField("D3");
        d4 = fields.getDateField("D4");
        d5 = fields.getDateField("D5");
        assertTrue(d1>0);
        assertTrue(d2>0);
        assertEquals(d1,d2);
        assertEquals(d2,d3);
        assertEquals(d3+2000,d4);
        assertEquals(951825600000L,d5);

        fields.putDateField("D2",d1);
        assertEquals("Fri, 31 Dec 1999 23:59:59 GMT",fields.getStringField("D2"));
    }

    @Test
    public void testNegDateFields() throws Exception
    {
        HttpFields fields = new HttpFields();

        fields.putDateField("Dzero",0);
        assertEquals("Thu, 01 Jan 1970 00:00:00 GMT",fields.getStringField("Dzero"));

        fields.putDateField("Dminus",-1);
        assertEquals("Wed, 31 Dec 1969 23:59:59 GMT",fields.getStringField("Dminus"));

        fields.putDateField("Dminus",-1000);
        assertEquals("Wed, 31 Dec 1969 23:59:59 GMT",fields.getStringField("Dminus"));

        fields.putDateField("Dancient",Long.MIN_VALUE);
        assertEquals("Sun, 02 Dec 55 16:47:04 GMT",fields.getStringField("Dancient"));
    }

    @Test
    public void testLongFields() throws Exception
    {
        HttpFields header = new HttpFields();

        header.put("I1", "42");
        header.put("I2", " 43 99");
        header.put("I3", "-44;");
        header.put("I4", " - 45abc");
        header.put("N1", " - ");
        header.put("N2", "xx");

        long i1=header.getLongField("I1");
        long i2=header.getLongField("I2");
        long i3=header.getLongField("I3");
        long i4=header.getLongField("I4");

        try{
            header.getLongField("N1");
            assertTrue(false);
        }
        catch(NumberFormatException e)
        {
            assertTrue(true);
        }

        try{
            header.getLongField("N2");
            assertTrue(false);
        }
        catch(NumberFormatException e)
        {
            assertTrue(true);
        }

        assertEquals(42,i1);
        assertEquals(43,i2);
        assertEquals(-44,i3);
        assertEquals(-45,i4);

        header.putLongField("I5", 46);
        header.putLongField("I6",-47);
        assertEquals("46",header.getStringField("I5"));
        assertEquals("-47",header.getStringField("I6"));

    }

    @Test
    public void testContains() throws Exception
    {
        HttpFields header = new HttpFields();

        header.add("0", "");
        header.add("1", ",");
        header.add("2", ",,");
        header.add("3", "abc");
        header.add("4", "def");
        header.add("5", "abc,def,hig");
        header.add("6", "abc");
        header.add("6", "def");
        header.add("6", "hig");

        for (int i=0;i<7;i++)
        {
            assertFalse(""+i,header.getField(""+i).contains("xyz"));
            assertEquals(""+i,i>=4,header.getField(""+i).contains("def"));
        }
    }
}<|MERGE_RESOLUTION|>--- conflicted
+++ resolved
@@ -285,12 +285,7 @@
         assertTrue(e.hasMoreElements());
         assertEquals("everything=value;Path=path;Domain=domain;Expires=Thu, 01-Jan-1970 00:00:00 GMT;Max-Age=0;Secure;HttpOnly;Comment=comment",e.nextElement());
         assertFalse(e.hasMoreElements());
-<<<<<<< HEAD
         assertEquals("Thu, 01 Jan 1970 00:00:00 GMT",fields.getStringField("Expires"));
-
-
-=======
-        assertEquals("Thu, 01 Jan 1970 00:00:00 GMT",fields.getStringField("Expires")); 
         assertFalse(e.hasMoreElements());
         
         //test cookies with same name, different domain
@@ -299,9 +294,9 @@
         fields.addSetCookie("everything","value","domain2","path",0,"comment",true,true,0);
         e =fields.getValues("Set-Cookie");
         assertTrue(e.hasMoreElements());
-        assertEquals("everything=other;Comment=blah;Path=path;Domain=domain1;Expires=Thu, 01-Jan-1970 00:00:00 GMT;Secure;HttpOnly",e.nextElement());
-        assertTrue(e.hasMoreElements());
-        assertEquals("everything=value;Comment=comment;Path=path;Domain=domain2;Expires=Thu, 01-Jan-1970 00:00:00 GMT;Secure;HttpOnly",e.nextElement());
+        assertEquals("everything=other;Path=path;Domain=domain1;Expires=Thu, 01-Jan-1970 00:00:00 GMT;Max-Age=0;Secure;HttpOnly;Comment=blah",e.nextElement());
+        assertTrue(e.hasMoreElements());
+        assertEquals("everything=value;Path=path;Domain=domain2;Expires=Thu, 01-Jan-1970 00:00:00 GMT;Max-Age=0;Secure;HttpOnly;Comment=comment",e.nextElement());
         assertFalse(e.hasMoreElements());
         
         //test cookies with same name, same path, one with domain, one without
@@ -310,9 +305,9 @@
         fields.addSetCookie("everything","value","","path",0,"comment",true,true,0);
         e =fields.getValues("Set-Cookie");
         assertTrue(e.hasMoreElements());
-        assertEquals("everything=other;Comment=blah;Path=path;Domain=domain1;Expires=Thu, 01-Jan-1970 00:00:00 GMT;Secure;HttpOnly",e.nextElement());
-        assertTrue(e.hasMoreElements());
-        assertEquals("everything=value;Comment=comment;Path=path;Expires=Thu, 01-Jan-1970 00:00:00 GMT;Secure;HttpOnly",e.nextElement());
+        assertEquals("everything=other;Path=path;Domain=domain1;Expires=Thu, 01-Jan-1970 00:00:00 GMT;Max-Age=0;Secure;HttpOnly;Comment=blah",e.nextElement());
+        assertTrue(e.hasMoreElements());
+        assertEquals("everything=value;Path=path;Expires=Thu, 01-Jan-1970 00:00:00 GMT;Max-Age=0;Secure;HttpOnly;Comment=comment",e.nextElement());
         assertFalse(e.hasMoreElements());
         
         
@@ -322,9 +317,9 @@
         fields.addSetCookie("everything","value","domain1","path2",0,"comment",true,true,0);
         e =fields.getValues("Set-Cookie");
         assertTrue(e.hasMoreElements());
-        assertEquals("everything=other;Comment=blah;Path=path1;Domain=domain1;Expires=Thu, 01-Jan-1970 00:00:00 GMT;Secure;HttpOnly",e.nextElement());
-        assertTrue(e.hasMoreElements());
-        assertEquals("everything=value;Comment=comment;Path=path2;Domain=domain1;Expires=Thu, 01-Jan-1970 00:00:00 GMT;Secure;HttpOnly",e.nextElement());
+        assertEquals("everything=other;Path=path1;Domain=domain1;Expires=Thu, 01-Jan-1970 00:00:00 GMT;Max-Age=0;Secure;HttpOnly;Comment=blah",e.nextElement());
+        assertTrue(e.hasMoreElements());
+        assertEquals("everything=value;Path=path2;Domain=domain1;Expires=Thu, 01-Jan-1970 00:00:00 GMT;Max-Age=0;Secure;HttpOnly;Comment=comment",e.nextElement());
         assertFalse(e.hasMoreElements());
         
         //test cookies with same name, same domain, one with path, one without
@@ -333,9 +328,9 @@
         fields.addSetCookie("everything","value","domain1","",0,"comment",true,true,0);
         e =fields.getValues("Set-Cookie");
         assertTrue(e.hasMoreElements());
-        assertEquals("everything=other;Comment=blah;Path=path1;Domain=domain1;Expires=Thu, 01-Jan-1970 00:00:00 GMT;Secure;HttpOnly",e.nextElement());
-        assertTrue(e.hasMoreElements());
-        assertEquals("everything=value;Comment=comment;Domain=domain1;Expires=Thu, 01-Jan-1970 00:00:00 GMT;Secure;HttpOnly",e.nextElement());
+        assertEquals("everything=other;Path=path1;Domain=domain1;Expires=Thu, 01-Jan-1970 00:00:00 GMT;Max-Age=0;Secure;HttpOnly;Comment=blah",e.nextElement());
+        assertTrue(e.hasMoreElements());
+        assertEquals("everything=value;Domain=domain1;Expires=Thu, 01-Jan-1970 00:00:00 GMT;Max-Age=0;Secure;HttpOnly;Comment=comment",e.nextElement());
         assertFalse(e.hasMoreElements());
         
         //test cookies same name only, no path, no domain
@@ -344,10 +339,9 @@
         fields.addSetCookie("everything","value","","",0,"comment",true,true,0);
         e =fields.getValues("Set-Cookie");
         assertTrue(e.hasMoreElements());
-        assertEquals("everything=value;Comment=comment;Expires=Thu, 01-Jan-1970 00:00:00 GMT;Secure;HttpOnly",e.nextElement());
-        assertFalse(e.hasMoreElements());
-        
->>>>>>> 7625f0b8
+        assertEquals("everything=value;Expires=Thu, 01-Jan-1970 00:00:00 GMT;Max-Age=0;Secure;HttpOnly;Comment=comment",e.nextElement());
+        assertFalse(e.hasMoreElements());
+
         fields.clear();
         fields.addSetCookie("ev erything","va lue","do main","pa th",1,"co mment",true,true,2);
         String setCookie=fields.getStringField("Set-Cookie");
