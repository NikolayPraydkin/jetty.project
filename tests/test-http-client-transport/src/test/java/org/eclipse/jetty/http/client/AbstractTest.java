--- conflicted
+++ resolved
@@ -187,14 +187,11 @@
         }
     }
 
-<<<<<<< HEAD
-=======
     protected HttpClient newHttpClient(HttpClientTransport transport, SslContextFactory sslContextFactory)
     {
         return new HttpClient(transport, sslContextFactory);
     }
 
->>>>>>> 24b99d4b
     protected HTTP2Client newHTTP2Client()
     {
         HTTP2Client http2Client = new HTTP2Client();
