//
//  ========================================================================
//  Copyright (c) 1995-2018 Mort Bay Consulting Pty. Ltd.
//  ------------------------------------------------------------------------
//  All rights reserved. This program and the accompanying materials
//  are made available under the terms of the Eclipse Public License v1.0
//  and Apache License v2.0 which accompanies this distribution.
//
//      The Eclipse Public License is available at
//      http://www.eclipse.org/legal/epl-v10.html
//
//      The Apache License v2.0 is available at
//      http://www.opensource.org/licenses/apache2.0.php
//
//  You may elect to redistribute this code under either of these licenses.
//  ========================================================================
//

package org.eclipse.jetty.client;


import static org.junit.jupiter.api.Assertions.assertFalse;
import static org.junit.jupiter.api.Assertions.assertTrue;

import org.junit.jupiter.api.Test;

public class ProxyConfigurationTest
{
    @Test
    public void testProxyMatchesWithoutIncludesWithoutExcludes() throws Exception
    {
        HttpProxy proxy = new HttpProxy("host", 0);
        assertTrue(proxy.matches(new Origin("http", "any", 0)));
    }

    @Test
    public void testProxyMatchesWithOnlyExcludes() throws Exception
    {
        HttpProxy proxy = new HttpProxy("host", 0);
        proxy.getExcludedAddresses().add("1.2.3.4:5");

        assertTrue(proxy.matches(new Origin("http", "any", 0)));
        assertTrue(proxy.matches(new Origin("http", "1.2.3.4", 0)));
        assertFalse(proxy.matches(new Origin("http", "1.2.3.4", 5)));
    }

    @Test
    public void testProxyMatchesWithOnlyIncludes() throws Exception
    {
        HttpProxy proxy = new HttpProxy("host", 0);
        proxy.getIncludedAddresses().add("1.2.3.4:5");

        assertFalse(proxy.matches(new Origin("http", "any", 0)));
        assertFalse(proxy.matches(new Origin("http", "1.2.3.4", 0)));
        assertTrue(proxy.matches(new Origin("http", "1.2.3.4", 5)));
    }

    @Test
    public void testProxyMatchesWithIncludesAndExcludes() throws Exception
    {
        HttpProxy proxy = new HttpProxy("host", 0);
        proxy.getIncludedAddresses().add("1.2.3.4");
        proxy.getExcludedAddresses().add("1.2.3.4:5");

        assertFalse(proxy.matches(new Origin("http", "any", 0)));
        assertTrue(proxy.matches(new Origin("http", "1.2.3.4", 0)));
        assertFalse(proxy.matches(new Origin("http", "1.2.3.4", 5)));
    }

    @Test
    public void testProxyMatchesWithIncludesAndExcludesIPv6() throws Exception
    {
        HttpProxy proxy = new HttpProxy("host", 0);
        proxy.getIncludedAddresses().add("[1::2:3:4]");
        proxy.getExcludedAddresses().add("[1::2:3:4]:5");

<<<<<<< HEAD
        Assert.assertFalse(proxy.matches(new Origin("http", "any", 0)));
        Assert.assertTrue(proxy.matches(new Origin("http", "1::2:3:4", 0)));
        Assert.assertFalse(proxy.matches(new Origin("http", "1::2:3:4", 5)));
=======
        assertFalse(proxy.matches(new Origin("http", "any", 0)));
        assertTrue(proxy.matches(new Origin("http", "[1::2:3:4]", 0)));
        assertFalse(proxy.matches(new Origin("http", "[1::2:3:4]", 5)));
>>>>>>> 2cbe395f
    }
}<|MERGE_RESOLUTION|>--- conflicted
+++ resolved
@@ -74,14 +74,8 @@
         proxy.getIncludedAddresses().add("[1::2:3:4]");
         proxy.getExcludedAddresses().add("[1::2:3:4]:5");
 
-<<<<<<< HEAD
-        Assert.assertFalse(proxy.matches(new Origin("http", "any", 0)));
-        Assert.assertTrue(proxy.matches(new Origin("http", "1::2:3:4", 0)));
-        Assert.assertFalse(proxy.matches(new Origin("http", "1::2:3:4", 5)));
-=======
         assertFalse(proxy.matches(new Origin("http", "any", 0)));
-        assertTrue(proxy.matches(new Origin("http", "[1::2:3:4]", 0)));
-        assertFalse(proxy.matches(new Origin("http", "[1::2:3:4]", 5)));
->>>>>>> 2cbe395f
+        assertTrue(proxy.matches(new Origin("http", "1::2:3:4", 0)));
+        assertFalse(proxy.matches(new Origin("http", "1::2:3:4", 5)));
     }
 }