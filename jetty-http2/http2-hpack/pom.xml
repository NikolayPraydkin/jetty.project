--- conflicted
+++ resolved
@@ -1,4 +1,3 @@
-<<<<<<< HEAD
 <?xml version="1.0" encoding="UTF-8"?>
 <project xmlns="http://maven.apache.org/POM/4.0.0" xmlns:xsi="http://www.w3.org/2001/XMLSchema-instance" xsi:schemaLocation="http://maven.apache.org/POM/4.0.0 http://maven.apache.org/maven-v4_0_0.xsd">
   <parent>
@@ -61,54 +60,4 @@
     </plugins>
   </build>
 
-</project>
-=======
-<?xml version="1.0" encoding="UTF-8"?>
-<project xmlns="http://maven.apache.org/POM/4.0.0" xmlns:xsi="http://www.w3.org/2001/XMLSchema-instance" xsi:schemaLocation="http://maven.apache.org/POM/4.0.0 http://maven.apache.org/maven-v4_0_0.xsd">
-  <parent>
-    <groupId>org.eclipse.jetty.http2</groupId>
-    <artifactId>http2-parent</artifactId>
-    <version>9.3.22-SNAPSHOT</version>
-  </parent>
-
-  <modelVersion>4.0.0</modelVersion>
-  <artifactId>http2-hpack</artifactId>
-  <name>Jetty :: HTTP2 :: HPACK</name>
-
-  <properties>
-    <bundle-symbolic-name>${project.groupId}.hpack</bundle-symbolic-name>
-  </properties>
-  <dependencies>
-    <dependency>
-      <groupId>org.eclipse.jetty</groupId>
-      <artifactId>jetty-util</artifactId>
-      <version>${project.version}</version>
-    </dependency>
-    <dependency>
-      <groupId>org.eclipse.jetty</groupId>
-      <artifactId>jetty-http</artifactId>
-      <version>${project.version}</version>
-    </dependency>
-    <dependency>
-      <groupId>org.eclipse.jetty</groupId>
-      <artifactId>jetty-io</artifactId>
-      <version>${project.version}</version>
-    </dependency>
-    <dependency>
-      <groupId>org.eclipse.jetty.toolchain</groupId>
-      <artifactId>jetty-test-helper</artifactId>
-      <scope>test</scope>
-    </dependency>
-    <dependency>
-      <groupId>org.eclipse.jetty</groupId>
-      <artifactId>jetty-util-ajax</artifactId>
-      <version>${project.version}</version>
-      <scope>test</scope>
-    </dependency>
-  </dependencies>
-
-  <build>
-  </build>
-
-</project>
->>>>>>> 28babcf6
+</project>