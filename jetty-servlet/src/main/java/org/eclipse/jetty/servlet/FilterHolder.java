--- conflicted
+++ resolved
@@ -53,30 +53,18 @@
      */
     public FilterHolder()
     {
-<<<<<<< HEAD
-        super (Source.EMBEDDED);
-    }
-
-
-=======
         this(Source.EMBEDDED);
-    }   
-    
->>>>>>> 9bf7870c
+    }
+
+
     /* ---------------------------------------------------------------- */
     /** Constructor
      */
     public FilterHolder(Holder.Source source)
     {
-<<<<<<< HEAD
-        super (source);
-    }
-
-=======
         super(source);
-    }   
-    
->>>>>>> 9bf7870c
+    }
+
     /* ---------------------------------------------------------------- */
     /** Constructor
      */
